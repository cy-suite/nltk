#!/usr/bin/env python
#
# Setup script for the Natural Language Toolkit
#
# Copyright (C) 2001-2019 NLTK Project
# Author: Steven Bird <stevenbird1@gmail.com>
#         Edward Loper <edloper@gmail.com>
#         Ewan Klein <ewan@inf.ed.ac.uk>
# URL: <http://nltk.org/>
# For license information, see LICENSE.TXT

# Work around mbcs bug in distutils.
# http://bugs.python.org/issue10945
import codecs
try:
    codecs.lookup("mbcs")
except LookupError:
    ascii = codecs.lookup("ascii")
    func = lambda name, enc=ascii: {True: enc}.get(name == "mbcs")
    codecs.register(func)

import os

# Use the VERSION file to get NLTK version
version_file = os.path.join(os.path.dirname(__file__), "nltk", "VERSION")
with open(version_file) as fh:
    nltk_version = fh.read().strip()

# setuptools
from setuptools import setup, find_packages

# Specify groups of optional dependencies
extras_require = {
    "machine_learning": ["gensim", "numpy", "python-crfsuite", "scikit-learn", "scipy"],
    "plot": ["matplotlib"],
    "tgrep": ["pyparsing"],
    "twitter": ["twython"],
    "corenlp": ["requests"],
}

# Add a group made up of all optional dependencies
extras_require["all"] = set(
    package for group in extras_require.values() for package in group
)

<<<<<<< HEAD
# Adds CLI commands
console_scripts = """
[console_scripts]
nltk=nltk.cli:cli
"""
=======
MODULES_TO_COMPILE = [
    #'nltk.ccg.*', # Fails on https://travis-ci.org/nltk/nltk/jobs/529589821#L2077
    'nltk.chat.*',
    'nltk.chunk.*',
    #'nltk.classify.*', # Fails on https://travis-ci.org/nltk/nltk/jobs/529562500#L2080
    'nltk.cluster.*',
    'nltk.draw.*',
    #'nltk.inference.*', # Fails on https://travis-ci.org/nltk/nltk/jobs/529679443#L2114
    'nltk.lm.*',
    'nltk.metrics.*',
    'nltk.misc.*',
    'nltk.sem.*',
    'nltk.sentiment.*',
    'nltk.stem.*',
    'nltk.tbl.*',
    #'nltk.test.*', # Fails on https://travis-ci.org/nltk/nltk/jobs/529634204#L2169
    'nltk.tokenize.*',
    'nltk.translate.*',
    'nltk.twitter.*',

    'nltk.parse.chart',

    'nltk.grammar',
    'nltk.probability',
    'nltk.util',
]


def compile_modules(modules):
    """
    Compile the named modules using Cython, using the clearer Python 3 semantics.
    """
    import Cython
    from Cython.Build import cythonize
    files = [name.replace('.', os.path.sep) + '.py' for name in modules]
    print("Compiling %d modules using Cython %s" % (len(modules), Cython.__version__))
    return cythonize(files, language_level=3)


if os.getenv('CYTHONIZE_NLTK') == 'true':
    ext_modules = compile_modules(MODULES_TO_COMPILE)
else:
    ext_modules = None
>>>>>>> 1416ed05

setup(
    name="nltk",
    description="Natural Language Toolkit",
    version=nltk_version,
    url="http://nltk.org/",
    long_description="""\
The Natural Language Toolkit (NLTK) is a Python package for
natural language processing.  NLTK requires Python 3.5, 3.6, or 3.7.""",
    license="Apache License, Version 2.0",
    keywords=[
        "NLP",
        "CL",
        "natural language processing",
        "computational linguistics",
        "parsing",
        "tagging",
        "tokenizing",
        "syntax",
        "linguistics",
        "language",
        "natural language",
        "text analytics",
    ],
    maintainer="Steven Bird",
    maintainer_email="stevenbird1@gmail.com",
    author="Steven Bird",
    author_email="stevenbird1@gmail.com",
    classifiers=[
        "Development Status :: 5 - Production/Stable",
        "Intended Audience :: Developers",
        "Intended Audience :: Education",
        "Intended Audience :: Information Technology",
        "Intended Audience :: Science/Research",
        "License :: OSI Approved :: Apache Software License",
        "Operating System :: OS Independent",
        "Programming Language :: Python :: 3.5",
        "Programming Language :: Python :: 3.6",
        "Programming Language :: Python :: 3.7",
        "Topic :: Scientific/Engineering",
        "Topic :: Scientific/Engineering :: Artificial Intelligence",
        "Topic :: Scientific/Engineering :: Human Machine Interfaces",
        "Topic :: Scientific/Engineering :: Information Analysis",
        "Topic :: Text Processing",
        "Topic :: Text Processing :: Filters",
        "Topic :: Text Processing :: General",
        "Topic :: Text Processing :: Indexing",
        "Topic :: Text Processing :: Linguistic",
    ],
    package_data={"nltk": ["test/*.doctest", "VERSION"]},
    install_requires=[
        "six",
        'singledispatch; python_version < "3.4"',
        "click",
        "joblib",
        "tqdm",
    ],
    extras_require=extras_require,
    packages=find_packages(),
    ext_modules=ext_modules,
    zip_safe=False,  # since normal files will be present too?
    entry_points=console_scripts,
)<|MERGE_RESOLUTION|>--- conflicted
+++ resolved
@@ -43,13 +43,12 @@
     package for group in extras_require.values() for package in group
 )
 
-<<<<<<< HEAD
 # Adds CLI commands
 console_scripts = """
 [console_scripts]
 nltk=nltk.cli:cli
 """
-=======
+
 MODULES_TO_COMPILE = [
     #'nltk.ccg.*', # Fails on https://travis-ci.org/nltk/nltk/jobs/529589821#L2077
     'nltk.chat.*',
@@ -93,7 +92,6 @@
     ext_modules = compile_modules(MODULES_TO_COMPILE)
 else:
     ext_modules = None
->>>>>>> 1416ed05
 
 setup(
     name="nltk",
