# Natural Language Toolkit: Utility functions
#
# Copyright (C) 2001-2021 NLTK Project
# Author: Steven Bird <stevenbird1@gmail.com>
#         Eric Kafe <kafe.eric@gmail.com> (acyclic closures)
# URL: <http://nltk.org/>
# For license information, see LICENSE.TXT

import bisect
import inspect
import locale
import os
import pydoc
import re
import sys
import textwrap
<<<<<<< HEAD
import pydoc
import bisect
import os
import warnings

from itertools import islice, chain, combinations, tee
from pprint import pprint
=======
import types
>>>>>>> eeece6ca
from collections import defaultdict, deque
from itertools import chain, combinations, islice, tee
from pprint import pprint
from urllib.request import (
    HTTPPasswordMgrWithDefaultRealm,
    ProxyBasicAuthHandler,
    ProxyDigestAuthHandler,
    ProxyHandler,
    build_opener,
    getproxies,
    install_opener,
)

from nltk.collections import *
from nltk.internals import raise_unorderable_types, slice_bounds

######################################################################
# Short usage message
######################################################################


def usage(obj, selfname="self"):
    str(obj)  # In case it's lazy, this will load it.

    if not isinstance(obj, type):
        obj = obj.__class__

    print("%s supports the following operations:" % obj.__name__)
    for (name, method) in sorted(pydoc.allmethods(obj).items()):
        if name.startswith("_"):
            continue
        if getattr(method, "__deprecated__", False):
            continue

        getargspec = inspect.getfullargspec
        args, varargs, varkw, defaults = getargspec(method)[:4]
        if (
            args
            and args[0] == "self"
            and (defaults is None or len(args) > len(defaults))
        ):
            args = args[1:]
            name = f"{selfname}.{name}"
        argspec = inspect.formatargspec(args, varargs, varkw, defaults)
        print(
            textwrap.fill(
                f"{name}{argspec}",
                initial_indent="  - ",
                subsequent_indent=" " * (len(name) + 5),
            )
        )


##########################################################################
# IDLE
##########################################################################


def in_idle():
    """
    Return True if this function is run within idle.  Tkinter
    programs that are run in idle should never call ``Tk.mainloop``; so
    this function should be used to gate all calls to ``Tk.mainloop``.

    :warning: This function works by checking ``sys.stdin``.  If the
        user has modified ``sys.stdin``, then it may return incorrect
        results.
    :rtype: bool
    """
    import sys

    return sys.stdin.__class__.__name__ in ("PyShell", "RPCProxy")


##########################################################################
# PRETTY PRINTING
##########################################################################


def pr(data, start=0, end=None):
    """
    Pretty print a sequence of data items

    :param data: the data stream to print
    :type data: sequence or iter
    :param start: the start position
    :type start: int
    :param end: the end position
    :type end: int
    """
    pprint(list(islice(data, start, end)))


def print_string(s, width=70):
    """
    Pretty print a string, breaking lines on whitespace

    :param s: the string to print, consisting of words and spaces
    :type s: str
    :param width: the display width
    :type width: int
    """
    print("\n".join(textwrap.wrap(s, width=width)))


def tokenwrap(tokens, separator=" ", width=70):
    """
    Pretty print a list of text tokens, breaking lines on whitespace

    :param tokens: the tokens to print
    :type tokens: list
    :param separator: the string to use to separate tokens
    :type separator: str
    :param width: the display width (default=70)
    :type width: int
    """
    return "\n".join(textwrap.wrap(separator.join(tokens), width=width))


##########################################################################
# Indexing
##########################################################################


class Index(defaultdict):
    def __init__(self, pairs):
        defaultdict.__init__(self, list)
        for key, value in pairs:
            self[key].append(value)


######################################################################
## Regexp display (thanks to David Mertz)
######################################################################


def re_show(regexp, string, left="{", right="}"):
    """
    Return a string with markers surrounding the matched substrings.
    Search str for substrings matching ``regexp`` and wrap the matches
    with braces.  This is convenient for learning about regular expressions.

    :param regexp: The regular expression.
    :type regexp: str
    :param string: The string being matched.
    :type string: str
    :param left: The left delimiter (printed before the matched substring)
    :type left: str
    :param right: The right delimiter (printed after the matched substring)
    :type right: str
    :rtype: str
    """
    print(re.compile(regexp, re.M).sub(left + r"\g<0>" + right, string.rstrip()))


##########################################################################
# READ FROM FILE OR STRING
##########################################################################

# recipe from David Mertz
def filestring(f):
    if hasattr(f, "read"):
        return f.read()
    elif isinstance(f, str):
        with open(f) as infile:
            return infile.read()
    else:
        raise ValueError("Must be called with a filename or file-like object")


##########################################################################
# Breadth-First Search
##########################################################################


def breadth_first(tree, children=iter, maxdepth=-1):
    """Traverse the nodes of a tree in breadth-first order.
    (No check for cycles.)
    The first argument should be the tree root;
    children should be a function taking as argument a tree node
    and returning an iterator of the node's children.
    """
    queue = deque([(tree, 0)])

    while queue:
        node, depth = queue.popleft()
        yield node

        if depth != maxdepth:
            try:
                queue.extend((c, depth + 1) for c in children(node))
            except TypeError:
                pass



##########################################################################
# Graph Drawing
##########################################################################


def edge_closure(tree, children=iter, maxdepth=-1, verbose=False):
    """Yield the edges of a graph in breadth-first order,
    discarding eventual cycles.
    The first argument should be the start node;
    children should be a function taking as argument a graph node
    and returning an iterator of the node's children.

    >>> from nltk.util import edge_closure
    >>> print(list(edge_closure('A', lambda node:{'A':['B','C'], 'B':'C', 'C':'B'}[node])))
    [('A', 'B'), ('A', 'C'), ('B', 'C'), ('C', 'B')]
    """
    traversed = set()
    edges = set()
    queue = deque([(tree, 0)])
    while queue:
        node, depth = queue.popleft()
        traversed.add(node)
        if depth != maxdepth:
            try:
                for child in children(node):
                    if child not in traversed:
                        queue.append((child, depth + 1))
                    else:
                        if verbose:
                            warnings.warn('Discarded redundant search for {0} at depth {1}'.format(child, depth + 1), stacklevel=2)
                    edge = (node, child)
                    if edge not in edges:
                        yield edge
                        edges.add(edge)
            except TypeError:
                pass


def edges2dot(edges, shapes=None, attr=None):
    """
    :param edges: the set (or list) of edges of a directed graph.

    :return dot_string: a representation of 'edges' as a string in the DOT
    graph language, which can be converted to an image by the 'dot' program
    from the Graphviz package, or nltk.parse.dependencygraph.dot2img(dot_string).

    :param shapes: dictionary of strings that trigger a specified shape.
    :param attr: dictionary with global graph attributes

    >>> import nltk
    >>> from nltk.util import edges2dot
    >>> print(edges2dot([('A', 'B'), ('A', 'C'), ('B', 'C'), ('C', 'B')]))
    digraph G {
    "A" -> "B";
    "A" -> "C";
    "B" -> "C";
    "C" -> "B";
    }

    """
    if not shapes:
        shapes = dict()
    if not attr:
        attr = dict()

    dot_string = 'digraph G {\n'

    for pair in attr.items():
        dot_string += f'{pair[0]} = {pair[1]};\n'

    for edge in edges:
        for shape in shapes.items():
            for node in range(2):
                if shape[0] in repr(edge[node]):
                    dot_string += f'"{edge[node]}" [shape = {shape[1]}];\n'
        dot_string += f'"{edge[0]}" -> "{edge[1]}";\n'

    dot_string += '}\n'
    return dot_string


def unweighted_minimum_spanning_digraph(tree, children=iter, shapes=None, attr=None):
    """

    Build a Minimum Spanning Tree (MST) of an unweighted graph,
    by traversing the nodes of a tree in breadth-first order,
    discarding eventual cycles.

    Return a representation of this MST as a string in the DOT graph language,
    which can be converted to an image by the 'dot' program from the Graphviz
    package, or nltk.parse.dependencygraph.dot2img(dot_string).

    The first argument should be the tree root;
    children should be a function taking as argument a tree node
    and returning an iterator of the node's children.

    >>> import nltk
    >>> wn=nltk.corpus.wordnet
    >>> from nltk.util import unweighted_minimum_spanning_digraph as umsd
    >>> print(umsd(wn.synset('bound.a.01'), lambda s:s.also_sees()))
    digraph G {
    "Synset('bound.a.01')" -> "Synset('unfree.a.02')";
    "Synset('unfree.a.02')" -> "Synset('confined.a.02')";
    "Synset('unfree.a.02')" -> "Synset('dependent.a.01')";
    "Synset('unfree.a.02')" -> "Synset('restricted.a.01')";
    "Synset('restricted.a.01')" -> "Synset('classified.a.02')";
    }

    """
    return edges2dot(
        edge_closure(tree, lambda node:unweighted_minimum_spanning_dict(tree, children)[node]),
        shapes, attr)


##########################################################################
# Breadth-First / Depth-first Searches with Cycle Detection
##########################################################################



def acyclic_breadth_first(tree, children=iter, maxdepth=-1):
    """Traverse the nodes of a tree in breadth-first order,
    discarding eventual cycles.

    The first argument should be the tree root;
    children should be a function taking as argument a tree node
    and returning an iterator of the node's children.
    """
    traversed = set()
    queue = deque([(tree, 0)])
    while queue:
        node, depth = queue.popleft()
        yield node
        traversed.add(node)
        if depth != maxdepth:
            try:
                for child in children(node):
                    if child not in traversed:
                        queue.append((child, depth + 1))
                    else:
                        warnings.warn(
                            "Discarded redundant search for {} at depth {}".format(
                                child, depth + 1
                            ),
                            stacklevel=2,
                        )
            except TypeError:
                pass


def acyclic_depth_first(tree, children=iter, depth=-1, cut_mark=None, traversed=None):
    """Traverse the nodes of a tree in depth-first order,
    discarding eventual cycles within any branch,
    adding cut_mark (when specified) if cycles were truncated.

    The first argument should be the tree root;
    children should be a function taking as argument a tree node
    and returning an iterator of the node's children.

    Catches all cycles:

    >>> import nltk
    >>> from nltk.util import acyclic_depth_first as acyclic_tree
    >>> wn=nltk.corpus.wordnet
    >>> from pprint import pprint
    >>> pprint(acyclic_tree(wn.synset('dog.n.01'), lambda s:s.hypernyms(),cut_mark='...'))
    [Synset('dog.n.01'),
     [Synset('canine.n.02'),
      [Synset('carnivore.n.01'),
       [Synset('placental.n.01'),
        [Synset('mammal.n.01'),
         [Synset('vertebrate.n.01'),
          [Synset('chordate.n.01'),
           [Synset('animal.n.01'),
            [Synset('organism.n.01'),
             [Synset('living_thing.n.01'),
              [Synset('whole.n.02'),
               [Synset('object.n.01'),
                [Synset('physical_entity.n.01'),
                 [Synset('entity.n.01')]]]]]]]]]]]]],
     [Synset('domestic_animal.n.01'), "Cycle(Synset('animal.n.01'),-3,...)"]]
    """
    if traversed is None:
        traversed = {tree}
    out_tree = [tree]
    if depth != 0:
        try:
            for child in children(tree):
                if child not in traversed:
                    # Recurse with a common "traversed" set for all children:
                    traversed.add(child)
                    out_tree += [
                        acyclic_depth_first(
                            child, children, depth - 1, cut_mark, traversed
                        )
                    ]
                else:
                    warnings.warn(
                        "Discarded redundant search for {} at depth {}".format(
                            child, depth - 1
                        ),
                        stacklevel=3,
                    )
                    if cut_mark:
                        out_tree += [f"Cycle({child},{depth - 1},{cut_mark})"]
        except TypeError:
            pass
    elif cut_mark:
        out_tree += [cut_mark]
    return out_tree


def acyclic_branches_depth_first(
    tree, children=iter, depth=-1, cut_mark=None, traversed=None
):
    """Traverse the nodes of a tree in depth-first order,
    discarding eventual cycles within the same branch,
    but keep duplicate paths in different branches.
    Add cut_mark (when defined) if cycles were truncated.

    The first argument should be the tree root;
    children should be a function taking as argument a tree node
    and returning an iterator of the node's children.

    Catches only only cycles within the same branch,
    but keeping cycles from different branches:

    >>> import nltk
    >>> from nltk.util import acyclic_branches_depth_first as tree
    >>> wn=nltk.corpus.wordnet
    >>> from pprint import pprint
    >>> pprint(tree(wn.synset('certified.a.01'), lambda s:s.also_sees(), cut_mark='...', depth=4))
    [Synset('certified.a.01'),
     [Synset('authorized.a.01'),
      [Synset('lawful.a.01'),
       [Synset('legal.a.01'),
        "Cycle(Synset('lawful.a.01'),0,...)",
        [Synset('legitimate.a.01'), '...']],
       [Synset('straight.a.06'),
        [Synset('honest.a.01'), '...'],
        "Cycle(Synset('lawful.a.01'),0,...)"]],
      [Synset('legitimate.a.01'),
       "Cycle(Synset('authorized.a.01'),1,...)",
       [Synset('legal.a.01'),
        [Synset('lawful.a.01'), '...'],
        "Cycle(Synset('legitimate.a.01'),0,...)"],
       [Synset('valid.a.01'),
        "Cycle(Synset('legitimate.a.01'),0,...)",
        [Synset('reasonable.a.01'), '...']]],
      [Synset('official.a.01'), "Cycle(Synset('authorized.a.01'),1,...)"]],
     [Synset('documented.a.01')]]
    """
    if traversed is None:
        traversed = {tree}
    out_tree = [tree]
    if depth != 0:
        try:
            for child in children(tree):
                if child not in traversed:
                    # Recurse with a different "traversed" set for each child:
                    out_tree += [
                        acyclic_branches_depth_first(
                            child,
                            children,
                            depth - 1,
                            cut_mark,
                            traversed.union({child}),
                        )
                    ]
                else:
                    warnings.warn(
                        "Discarded redundant search for {} at depth {}".format(
                            child, depth - 1
                        ),
                        stacklevel=3,
                    )
                    if cut_mark:
                        out_tree += [f"Cycle({child},{depth - 1},{cut_mark})"]
        except TypeError:
            pass
    elif cut_mark:
        out_tree += [cut_mark]
    return out_tree


def acyclic_dic2tree(node, dic):
    """Convert acyclic dictionary 'dic', where the keys are nodes, and the
    values are lists of children, to output tree suitable for pprint(),
    starting at root 'node', with subtrees as nested lists."""
    return [node] + [acyclic_dic2tree(child, dic) for child in dic[node]]


def unweighted_minimum_spanning_dict(tree, children=iter):
    """
    Output a dictionary representing a Minimum Spanning Tree (MST)
    of an unweighted graph, by traversing the nodes of a tree in
    breadth-first order, discarding eventual cycles.

    The first argument should be the tree root;
    children should be a function taking as argument a tree node
    and returning an iterator of the node's children.

    >>> import nltk
    >>> from nltk.corpus import wordnet as wn
    >>> from nltk.util import unweighted_minimum_spanning_dict as umsd
    >>> from pprint import pprint
    >>> pprint(umsd(wn.synset('bound.a.01'), lambda s:s.also_sees()))
    {Synset('bound.a.01'): [Synset('unfree.a.02')],
     Synset('classified.a.02'): [],
     Synset('confined.a.02'): [],
     Synset('dependent.a.01'): [],
     Synset('restricted.a.01'): [Synset('classified.a.02')],
     Synset('unfree.a.02'): [Synset('confined.a.02'),
                             Synset('dependent.a.01'),
                             Synset('restricted.a.01')]}

    """
    traversed = set()  # Empty set of traversed nodes
    queue = deque([tree])  # Initialize queue
    agenda = {tree}  # Set of all nodes ever queued
    mstdic = {}  # Empty MST dictionary
    while queue:
        node = queue.popleft()  # Node is not yet in the MST dictionary,
        mstdic[node] = []  # so add it with an empty list of children
        if node not in traversed:  # Avoid cycles
            traversed.add(node)
            for child in children(node):
                if child not in agenda:  # Queue nodes only once
                    mstdic[node].append(child)  # Add child to the MST
                    queue.append(child)  # Add child to queue
                    agenda.add(child)
    return mstdic


def unweighted_minimum_spanning_tree(tree, children=iter):
    """
    Output a Minimum Spanning Tree (MST) of an unweighted graph,
    by traversing the nodes of a tree in breadth-first order,
    discarding eventual cycles.

    The first argument should be the tree root;
    children should be a function taking as argument a tree node
    and returning an iterator of the node's children.

    >>> import nltk
    >>> from nltk.util import unweighted_minimum_spanning_tree as mst
    >>> wn=nltk.corpus.wordnet
    >>> from pprint import pprint
    >>> pprint(mst(wn.synset('bound.a.01'), lambda s:s.also_sees()))
    [Synset('bound.a.01'),
     [Synset('unfree.a.02'),
      [Synset('confined.a.02')],
      [Synset('dependent.a.01')],
      [Synset('restricted.a.01'), [Synset('classified.a.02')]]]]
    """
    return acyclic_dic2tree(tree, unweighted_minimum_spanning_dict(tree, children))



##########################################################################
# Guess Character Encoding
##########################################################################

# adapted from io.py in the docutils extension module (http://docutils.sourceforge.net)
# http://www.pyzine.com/Issue008/Section_Articles/article_Encodings.html


def guess_encoding(data):
    """
    Given a byte string, attempt to decode it.
    Tries the standard 'UTF8' and 'latin-1' encodings,
    Plus several gathered from locale information.

    The calling program *must* first call::

        locale.setlocale(locale.LC_ALL, '')

    If successful it returns ``(decoded_unicode, successful_encoding)``.
    If unsuccessful it raises a ``UnicodeError``.
    """
    successful_encoding = None
    # we make 'utf-8' the first encoding
    encodings = ["utf-8"]
    #
    # next we add anything we can learn from the locale
    try:
        encodings.append(locale.nl_langinfo(locale.CODESET))
    except AttributeError:
        pass
    try:
        encodings.append(locale.getlocale()[1])
    except (AttributeError, IndexError):
        pass
    try:
        encodings.append(locale.getdefaultlocale()[1])
    except (AttributeError, IndexError):
        pass
    #
    # we try 'latin-1' last
    encodings.append("latin-1")
    for enc in encodings:
        # some of the locale calls
        # may have returned None
        if not enc:
            continue
        try:
            decoded = str(data, enc)
            successful_encoding = enc

        except (UnicodeError, LookupError):
            pass
        else:
            break
    if not successful_encoding:
        raise UnicodeError(
            "Unable to decode input data. "
            "Tried the following encodings: %s."
            % ", ".join([repr(enc) for enc in encodings if enc])
        )
    else:
        return (decoded, successful_encoding)


##########################################################################
# Remove repeated elements from a list deterministcally
##########################################################################


def unique_list(xs):
    seen = set()
    # not seen.add(x) here acts to make the code shorter without using if statements, seen.add(x) always returns None.
    return [x for x in xs if x not in seen and not seen.add(x)]


##########################################################################
# Invert a dictionary
##########################################################################


def invert_dict(d):
    inverted_dict = defaultdict(list)
    for key in d:
        if hasattr(d[key], "__iter__"):
            for term in d[key]:
                inverted_dict[term].append(key)
        else:
            inverted_dict[d[key]] = key
    return inverted_dict


##########################################################################
# Utilities for directed graphs: transitive closure, and inversion
# The graph is represented as a dictionary of sets
##########################################################################


def transitive_closure(graph, reflexive=False):
    """
    Calculate the transitive closure of a directed graph,
    optionally the reflexive transitive closure.

    The algorithm is a slight modification of the "Marking Algorithm" of
    Ioannidis & Ramakrishnan (1998) "Efficient Transitive Closure Algorithms".

    :param graph: the initial graph, represented as a dictionary of sets
    :type graph: dict(set)
    :param reflexive: if set, also make the closure reflexive
    :type reflexive: bool
    :rtype: dict(set)
    """
    if reflexive:
        base_set = lambda k: {k}
    else:
        base_set = lambda k: set()
    # The graph U_i in the article:
    agenda_graph = {k: graph[k].copy() for k in graph}
    # The graph M_i in the article:
    closure_graph = {k: base_set(k) for k in graph}
    for i in graph:
        agenda = agenda_graph[i]
        closure = closure_graph[i]
        while agenda:
            j = agenda.pop()
            closure.add(j)
            closure |= closure_graph.setdefault(j, base_set(j))
            agenda |= agenda_graph.get(j, base_set(j))
            agenda -= closure
    return closure_graph


def invert_graph(graph):
    """
    Inverts a directed graph.

    :param graph: the graph, represented as a dictionary of sets
    :type graph: dict(set)
    :return: the inverted graph
    :rtype: dict(set)
    """
    inverted = {}
    for key in graph:
        for value in graph[key]:
            inverted.setdefault(value, set()).add(key)
    return inverted


##########################################################################
# HTML Cleaning
##########################################################################


def clean_html(html):
    raise NotImplementedError(
        "To remove HTML markup, use BeautifulSoup's get_text() function"
    )


def clean_url(url):
    raise NotImplementedError(
        "To remove HTML markup, use BeautifulSoup's get_text() function"
    )


##########################################################################
# FLATTEN LISTS
##########################################################################


def flatten(*args):
    """
    Flatten a list.

        >>> from nltk.util import flatten
        >>> flatten(1, 2, ['b', 'a' , ['c', 'd']], 3)
        [1, 2, 'b', 'a', 'c', 'd', 3]

    :param args: items and lists to be combined into a single list
    :rtype: list
    """

    x = []
    for l in args:
        if not isinstance(l, (list, tuple)):
            l = [l]
        for item in l:
            if isinstance(item, (list, tuple)):
                x.extend(flatten(item))
            else:
                x.append(item)
    return x


##########################################################################
# Ngram iteration
##########################################################################


def pad_sequence(
    sequence,
    n,
    pad_left=False,
    pad_right=False,
    left_pad_symbol=None,
    right_pad_symbol=None,
):
    """
    Returns a padded sequence of items before ngram extraction.

        >>> list(pad_sequence([1,2,3,4,5], 2, pad_left=True, pad_right=True, left_pad_symbol='<s>', right_pad_symbol='</s>'))
        ['<s>', 1, 2, 3, 4, 5, '</s>']
        >>> list(pad_sequence([1,2,3,4,5], 2, pad_left=True, left_pad_symbol='<s>'))
        ['<s>', 1, 2, 3, 4, 5]
        >>> list(pad_sequence([1,2,3,4,5], 2, pad_right=True, right_pad_symbol='</s>'))
        [1, 2, 3, 4, 5, '</s>']

    :param sequence: the source data to be padded
    :type sequence: sequence or iter
    :param n: the degree of the ngrams
    :type n: int
    :param pad_left: whether the ngrams should be left-padded
    :type pad_left: bool
    :param pad_right: whether the ngrams should be right-padded
    :type pad_right: bool
    :param left_pad_symbol: the symbol to use for left padding (default is None)
    :type left_pad_symbol: any
    :param right_pad_symbol: the symbol to use for right padding (default is None)
    :type right_pad_symbol: any
    :rtype: sequence or iter
    """
    sequence = iter(sequence)
    if pad_left:
        sequence = chain((left_pad_symbol,) * (n - 1), sequence)
    if pad_right:
        sequence = chain(sequence, (right_pad_symbol,) * (n - 1))
    return sequence


# add a flag to pad the sequence so we get peripheral ngrams?


def ngrams(sequence, n, **kwargs):
    """
    Return the ngrams generated from a sequence of items, as an iterator.
    For example:

        >>> from nltk.util import ngrams
        >>> list(ngrams([1,2,3,4,5], 3))
        [(1, 2, 3), (2, 3, 4), (3, 4, 5)]

    Wrap with list for a list version of this function.  Set pad_left
    or pad_right to true in order to get additional ngrams:

        >>> list(ngrams([1,2,3,4,5], 2, pad_right=True))
        [(1, 2), (2, 3), (3, 4), (4, 5), (5, None)]
        >>> list(ngrams([1,2,3,4,5], 2, pad_right=True, right_pad_symbol='</s>'))
        [(1, 2), (2, 3), (3, 4), (4, 5), (5, '</s>')]
        >>> list(ngrams([1,2,3,4,5], 2, pad_left=True, left_pad_symbol='<s>'))
        [('<s>', 1), (1, 2), (2, 3), (3, 4), (4, 5)]
        >>> list(ngrams([1,2,3,4,5], 2, pad_left=True, pad_right=True, left_pad_symbol='<s>', right_pad_symbol='</s>'))
        [('<s>', 1), (1, 2), (2, 3), (3, 4), (4, 5), (5, '</s>')]


    :param sequence: the source data to be converted into ngrams
    :type sequence: sequence or iter
    :param n: the degree of the ngrams
    :type n: int
    :param pad_left: whether the ngrams should be left-padded
    :type pad_left: bool
    :param pad_right: whether the ngrams should be right-padded
    :type pad_right: bool
    :param left_pad_symbol: the symbol to use for left padding (default is None)
    :type left_pad_symbol: any
    :param right_pad_symbol: the symbol to use for right padding (default is None)
    :type right_pad_symbol: any
    :rtype: sequence or iter
    """
    sequence = pad_sequence(sequence, n, **kwargs)

    # Creates the sliding window, of n no. of items.
    # `iterables` is a tuple of iterables where each iterable is a window of n items.
    iterables = tee(sequence, n)

    for i, sub_iterable in enumerate(iterables):  # For each window,
        for _ in range(i):  # iterate through every order of ngrams
            next(sub_iterable, None)  # generate the ngrams within the window.
    return zip(*iterables)  # Unpack and flattens the iterables.


def bigrams(sequence, **kwargs):
    """
    Return the bigrams generated from a sequence of items, as an iterator.
    For example:

        >>> from nltk.util import bigrams
        >>> list(bigrams([1,2,3,4,5]))
        [(1, 2), (2, 3), (3, 4), (4, 5)]

    Use bigrams for a list version of this function.

    :param sequence: the source data to be converted into bigrams
    :type sequence: sequence or iter
    :rtype: iter(tuple)
    """

    yield from ngrams(sequence, 2, **kwargs)


def trigrams(sequence, **kwargs):
    """
    Return the trigrams generated from a sequence of items, as an iterator.
    For example:

        >>> from nltk.util import trigrams
        >>> list(trigrams([1,2,3,4,5]))
        [(1, 2, 3), (2, 3, 4), (3, 4, 5)]

    Use trigrams for a list version of this function.

    :param sequence: the source data to be converted into trigrams
    :type sequence: sequence or iter
    :rtype: iter(tuple)
    """

    yield from ngrams(sequence, 3, **kwargs)


def everygrams(
    sequence, min_len=1, max_len=-1, pad_left=False, pad_right=False, **kwargs
):
    """
    Returns all possible ngrams generated from a sequence of items, as an iterator.

        >>> sent = 'a b c'.split()

    New version outputs for everygrams.
        >>> list(everygrams(sent))
        [('a',), ('a', 'b'), ('a', 'b', 'c'), ('b',), ('b', 'c'), ('c',)]

    Old version outputs for everygrams.
        >>> sorted(everygrams(sent), key=len)
        [('a',), ('b',), ('c',), ('a', 'b'), ('b', 'c'), ('a', 'b', 'c')]

        >>> list(everygrams(sent, max_len=2))
        [('a',), ('a', 'b'), ('b',), ('b', 'c'), ('c',)]

    :param sequence: the source data to be converted into ngrams. If max_len is
        not provided, this sequence will be loaded into memory
    :type sequence: sequence or iter
    :param min_len: minimum length of the ngrams, aka. n-gram order/degree of ngram
    :type  min_len: int
    :param max_len: maximum length of the ngrams (set to length of sequence by default)
    :type  max_len: int
    :param pad_left: whether the ngrams should be left-padded
    :type pad_left: bool
    :param pad_right: whether the ngrams should be right-padded
    :type pad_right: bool
    :rtype: iter(tuple)
    """

    # Get max_len for padding.
    if max_len == -1:
        try:
            max_len = len(sequence)
        except TypeError:
            sequence = list(sequence)
            max_len = len(sequence)

    # Pad if indicated using max_len.
    sequence = pad_sequence(sequence, max_len, pad_left, pad_right, **kwargs)

    # Sliding window to store grams.
    history = list(islice(sequence, max_len))

    # Yield ngrams from sequence.
    while history:
        for ngram_len in range(min_len, len(history) + 1):
            yield tuple(history[:ngram_len])

        # Append element to history if sequence has more items.
        try:
            history.append(next(sequence))
        except StopIteration:
            pass

        del history[0]


def skipgrams(sequence, n, k, **kwargs):
    """
    Returns all possible skipgrams generated from a sequence of items, as an iterator.
    Skipgrams are ngrams that allows tokens to be skipped.
    Refer to http://homepages.inf.ed.ac.uk/ballison/pdf/lrec_skipgrams.pdf

        >>> sent = "Insurgents killed in ongoing fighting".split()
        >>> list(skipgrams(sent, 2, 2))
        [('Insurgents', 'killed'), ('Insurgents', 'in'), ('Insurgents', 'ongoing'), ('killed', 'in'), ('killed', 'ongoing'), ('killed', 'fighting'), ('in', 'ongoing'), ('in', 'fighting'), ('ongoing', 'fighting')]
        >>> list(skipgrams(sent, 3, 2))
        [('Insurgents', 'killed', 'in'), ('Insurgents', 'killed', 'ongoing'), ('Insurgents', 'killed', 'fighting'), ('Insurgents', 'in', 'ongoing'), ('Insurgents', 'in', 'fighting'), ('Insurgents', 'ongoing', 'fighting'), ('killed', 'in', 'ongoing'), ('killed', 'in', 'fighting'), ('killed', 'ongoing', 'fighting'), ('in', 'ongoing', 'fighting')]

    :param sequence: the source data to be converted into trigrams
    :type sequence: sequence or iter
    :param n: the degree of the ngrams
    :type n: int
    :param k: the skip distance
    :type  k: int
    :rtype: iter(tuple)
    """

    # Pads the sequence as desired by **kwargs.
    if "pad_left" in kwargs or "pad_right" in kwargs:
        sequence = pad_sequence(sequence, n, **kwargs)

    # Note when iterating through the ngrams, the pad_right here is not
    # the **kwargs padding, it's for the algorithm to detect the SENTINEL
    # object on the right pad to stop inner loop.
    SENTINEL = object()
    for ngram in ngrams(sequence, n + k, pad_right=True, right_pad_symbol=SENTINEL):
        head = ngram[:1]
        tail = ngram[1:]
        for skip_tail in combinations(tail, n - 1):
            if skip_tail[-1] is SENTINEL:
                continue
            yield head + skip_tail


######################################################################
# Binary Search in a File
######################################################################

# inherited from pywordnet, by Oliver Steele
def binary_search_file(file, key, cache={}, cacheDepth=-1):
    """
    Return the line from the file with first word key.
    Searches through a sorted file using the binary search algorithm.

    :type file: file
    :param file: the file to be searched through.
    :type key: str
    :param key: the identifier we are searching for.
    """

    key = key + " "
    keylen = len(key)
    start = 0
    currentDepth = 0

    if hasattr(file, "name"):
        end = os.stat(file.name).st_size - 1
    else:
        file.seek(0, 2)
        end = file.tell() - 1
        file.seek(0)

    while start < end:
        lastState = start, end
        middle = (start + end) // 2

        if cache.get(middle):
            offset, line = cache[middle]

        else:
            line = ""
            while True:
                file.seek(max(0, middle - 1))
                if middle > 0:
                    file.discard_line()
                offset = file.tell()
                line = file.readline()
                if line != "":
                    break
                # at EOF; try to find start of the last line
                middle = (start + middle) // 2
                if middle == end - 1:
                    return None
            if currentDepth < cacheDepth:
                cache[middle] = (offset, line)

        if offset > end:
            assert end != middle - 1, "infinite loop"
            end = middle - 1
        elif line[:keylen] == key:
            return line
        elif line > key:
            assert end != middle - 1, "infinite loop"
            end = middle - 1
        elif line < key:
            start = offset + len(line) - 1

        currentDepth += 1
        thisState = start, end

        if lastState == thisState:
            # Detects the condition where we're searching past the end
            # of the file, which is otherwise difficult to detect
            return None

    return None


######################################################################
# Proxy configuration
######################################################################


def set_proxy(proxy, user=None, password=""):
    """
    Set the HTTP proxy for Python to download through.

    If ``proxy`` is None then tries to set proxy from environment or system
    settings.

    :param proxy: The HTTP proxy server to use. For example:
        'http://proxy.example.com:3128/'
    :param user: The username to authenticate with. Use None to disable
        authentication.
    :param password: The password to authenticate with.
    """
    if proxy is None:
        # Try and find the system proxy settings
        try:
            proxy = getproxies()["http"]
        except KeyError as e:
            raise ValueError("Could not detect default proxy settings") from e

    # Set up the proxy handler
    proxy_handler = ProxyHandler({"https": proxy, "http": proxy})
    opener = build_opener(proxy_handler)

    if user is not None:
        # Set up basic proxy authentication if provided
        password_manager = HTTPPasswordMgrWithDefaultRealm()
        password_manager.add_password(realm=None, uri=proxy, user=user, passwd=password)
        opener.add_handler(ProxyBasicAuthHandler(password_manager))
        opener.add_handler(ProxyDigestAuthHandler(password_manager))

    # Override the existing url opener
    install_opener(opener)


######################################################################
# ElementTree pretty printing from http://www.effbot.org/zone/element-lib.htm
######################################################################


def elementtree_indent(elem, level=0):
    """
    Recursive function to indent an ElementTree._ElementInterface
    used for pretty printing. Run indent on elem and then output
    in the normal way.

    :param elem: element to be indented. will be modified.
    :type elem: ElementTree._ElementInterface
    :param level: level of indentation for this element
    :type level: nonnegative integer
    :rtype:   ElementTree._ElementInterface
    :return:  Contents of elem indented to reflect its structure
    """

    i = "\n" + level * "  "
    if len(elem):
        if not elem.text or not elem.text.strip():
            elem.text = i + "  "
        for elem in elem:
            elementtree_indent(elem, level + 1)
        if not elem.tail or not elem.tail.strip():
            elem.tail = i
    else:
        if level and (not elem.tail or not elem.tail.strip()):
            elem.tail = i


######################################################################
# Mathematical approximations
######################################################################


def choose(n, k):
    """
    This function is a fast way to calculate binomial coefficients, commonly
    known as nCk, i.e. the number of combinations of n things taken k at a time.
    (https://en.wikipedia.org/wiki/Binomial_coefficient).

    This is the *scipy.special.comb()* with long integer computation but this
    approximation is faster, see https://github.com/nltk/nltk/issues/1181

        >>> choose(4, 2)
        6
        >>> choose(6, 2)
        15

    :param n: The number of things.
    :type n: int
    :param r: The number of times a thing is taken.
    :type r: int
    """
    if 0 <= k <= n:
        ntok, ktok = 1, 1
        for t in range(1, min(k, n - k) + 1):
            ntok *= n
            ktok *= t
            n -= 1
        return ntok // ktok
    else:
        return 0


######################################################################
# Iteration utilities
######################################################################


def pairwise(iterable):
    """s -> (s0,s1), (s1,s2), (s2, s3), ..."""
    a, b = tee(iterable)
    next(b, None)
    return zip(a, b)


######################################################################
# Parallelization.
######################################################################


def parallelize_preprocess(func, iterator, processes, progress_bar=False):
    from joblib import Parallel, delayed
    from tqdm import tqdm

    iterator = tqdm(iterator) if progress_bar else iterator
    if processes <= 1:
        return map(func, iterator)
    return Parallel(n_jobs=processes)(delayed(func)(line) for line in iterator)<|MERGE_RESOLUTION|>--- conflicted
+++ resolved
@@ -14,17 +14,7 @@
 import re
 import sys
 import textwrap
-<<<<<<< HEAD
-import pydoc
-import bisect
-import os
-import warnings
-
-from itertools import islice, chain, combinations, tee
-from pprint import pprint
-=======
 import types
->>>>>>> eeece6ca
 from collections import defaultdict, deque
 from itertools import chain, combinations, islice, tee
 from pprint import pprint
