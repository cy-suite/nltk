# Natural Language Toolkit: Compatibility
#
# Copyright (C) 2001-2023 NLTK Project
#
# URL: <https://www.nltk.org/>
# For license information, see LICENSE.TXT

import os
from functools import wraps

# ======= Compatibility for datasets that care about Python versions ========

# The following datasets have a /PY3 subdirectory containing
# a full copy of the data which has been re-encoded or repickled.
<<<<<<< HEAD
DATA_UPDATES = []
=======
DATA_UPDATES = [
    ("tokenizers", "punkt"),
]
>>>>>>> 11be99e7

_PY3_DATA_UPDATES = [os.path.join(*path_list) for path_list in DATA_UPDATES]


def add_py3_data(path):
    for item in _PY3_DATA_UPDATES:
        if item in str(path) and "/PY3" not in str(path):
            pos = path.index(item) + len(item)
            if path[pos : pos + 4] == ".zip":
                pos += 4
            path = path[:pos] + "/PY3" + path[pos:]
            break
    return path


# for use in adding /PY3 to the second (filename) argument
# of the file pointers in data.py
def py3_data(init_func):
    def _decorator(*args, **kwargs):
        args = (args[0], add_py3_data(args[1])) + args[2:]
        return init_func(*args, **kwargs)

    return wraps(init_func)(_decorator)<|MERGE_RESOLUTION|>--- conflicted
+++ resolved
@@ -12,13 +12,9 @@
 
 # The following datasets have a /PY3 subdirectory containing
 # a full copy of the data which has been re-encoded or repickled.
-<<<<<<< HEAD
-DATA_UPDATES = []
-=======
 DATA_UPDATES = [
     ("tokenizers", "punkt"),
 ]
->>>>>>> 11be99e7
 
 _PY3_DATA_UPDATES = [os.path.join(*path_list) for path_list in DATA_UPDATES]
 
