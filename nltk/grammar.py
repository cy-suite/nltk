# Natural Language Toolkit: Context Free Grammars
#
# Copyright (C) 2001-2023 NLTK Project
# Author: Steven Bird <stevenbird1@gmail.com>
#         Edward Loper <edloper@gmail.com>
#         Jason Narad <jason.narad@gmail.com>
#         Peter Ljunglöf <peter.ljunglof@heatherleaf.se>
#         Tom Aarsen <>
# URL: <https://www.nltk.org/>
# For license information, see LICENSE.TXT
#

"""
Basic data classes for representing context free grammars.  A
"grammar" specifies which trees can represent the structure of a
given text.  Each of these trees is called a "parse tree" for the
text (or simply a "parse").  In a "context free" grammar, the set of
parse trees for any piece of a text can depend only on that piece, and
not on the rest of the text (i.e., the piece's context).  Context free
grammars are often used to find possible syntactic structures for
sentences.  In this context, the leaves of a parse tree are word
tokens; and the node values are phrasal categories, such as ``NP``
and ``VP``.

The ``CFG`` class is used to encode context free grammars.  Each
``CFG`` consists of a start symbol and a set of productions.
The "start symbol" specifies the root node value for parse trees.  For example,
the start symbol for syntactic parsing is usually ``S``.  Start
symbols are encoded using the ``Nonterminal`` class, which is discussed
below.

A Grammar's "productions" specify what parent-child relationships a parse
tree can contain.  Each production specifies that a particular
node can be the parent of a particular set of children.  For example,
the production ``<S> -> <NP> <VP>`` specifies that an ``S`` node can
be the parent of an ``NP`` node and a ``VP`` node.

Grammar productions are implemented by the ``Production`` class.
Each ``Production`` consists of a left hand side and a right hand
side.  The "left hand side" is a ``Nonterminal`` that specifies the
node type for a potential parent; and the "right hand side" is a list
that specifies allowable children for that parent.  This lists
consists of ``Nonterminals`` and text types: each ``Nonterminal``
indicates that the corresponding child may be a ``TreeToken`` with the
specified node type; and each text type indicates that the
corresponding child may be a ``Token`` with the with that type.

The ``Nonterminal`` class is used to distinguish node values from leaf
values.  This prevents the grammar from accidentally using a leaf
value (such as the English word "A") as the node of a subtree.  Within
a ``CFG``, all node values are wrapped in the ``Nonterminal``
class. Note, however, that the trees that are specified by the grammar do
*not* include these ``Nonterminal`` wrappers.

Grammars can also be given a more procedural interpretation.  According to
this interpretation, a Grammar specifies any tree structure *tree* that
can be produced by the following procedure:

| Set tree to the start symbol
| Repeat until tree contains no more nonterminal leaves:
|   Choose a production prod with whose left hand side
|     lhs is a nonterminal leaf of tree.
|   Replace the nonterminal leaf with a subtree, whose node
|     value is the value wrapped by the nonterminal lhs, and
|     whose children are the right hand side of prod.

The operation of replacing the left hand side (*lhs*) of a production
with the right hand side (*rhs*) in a tree (*tree*) is known as
"expanding" *lhs* to *rhs* in *tree*.
"""
import itertools
import re
from collections import deque
from functools import total_ordering

from nltk.featstruct import SLASH, TYPE, FeatDict, FeatStruct, FeatStructReader
from nltk.internals import raise_unorderable_types
from nltk.probability import ImmutableProbabilisticMixIn
from nltk.util import invert_graph, transitive_closure

#################################################################
# Nonterminal
#################################################################


@total_ordering
class Nonterminal:
    """
    A non-terminal symbol for a context free grammar.  ``Nonterminal``
    is a wrapper class for node values; it is used by ``Production``
    objects to distinguish node values from leaf values.
    The node value that is wrapped by a ``Nonterminal`` is known as its
    "symbol".  Symbols are typically strings representing phrasal
    categories (such as ``"NP"`` or ``"VP"``).  However, more complex
    symbol types are sometimes used (e.g., for lexicalized grammars).
    Since symbols are node values, they must be immutable and
    hashable.  Two ``Nonterminals`` are considered equal if their
    symbols are equal.

    :see: ``CFG``, ``Production``
    :type _symbol: any
    :ivar _symbol: The node value corresponding to this
        ``Nonterminal``.  This value must be immutable and hashable.
    """

    def __init__(self, symbol):
        """
        Construct a new non-terminal from the given symbol.

        :type symbol: any
        :param symbol: The node value corresponding to this
            ``Nonterminal``.  This value must be immutable and
            hashable.
        """
        self._symbol = symbol

    def symbol(self):
        """
        Return the node value corresponding to this ``Nonterminal``.

        :rtype: (any)
        """
        return self._symbol

    def __eq__(self, other):
        """
        Return True if this non-terminal is equal to ``other``.  In
        particular, return True if ``other`` is a ``Nonterminal``
        and this non-terminal's symbol is equal to ``other`` 's symbol.

        :rtype: bool
        """
        return type(self) == type(other) and self._symbol == other._symbol

    def __ne__(self, other):
        return not self == other

    def __lt__(self, other):
        if not isinstance(other, Nonterminal):
            raise_unorderable_types("<", self, other)
        return self._symbol < other._symbol

    def __hash__(self):
        return hash(self._symbol)

    def __repr__(self):
        """
        Return a string representation for this ``Nonterminal``.

        :rtype: str
        """
        if isinstance(self._symbol, str):
            return "%s" % self._symbol
        else:
            return "%s" % repr(self._symbol)

    def __str__(self):
        """
        Return a string representation for this ``Nonterminal``.

        :rtype: str
        """
        if isinstance(self._symbol, str):
            return "%s" % self._symbol
        else:
            return "%s" % repr(self._symbol)

    def __div__(self, rhs):
        """
        Return a new nonterminal whose symbol is ``A/B``, where ``A`` is
        the symbol for this nonterminal, and ``B`` is the symbol for rhs.

        :param rhs: The nonterminal used to form the right hand side
            of the new nonterminal.
        :type rhs: Nonterminal
        :rtype: Nonterminal
        """
        return Nonterminal(f"{self._symbol}/{rhs._symbol}")

    def __truediv__(self, rhs):
        """
        Return a new nonterminal whose symbol is ``A/B``, where ``A`` is
        the symbol for this nonterminal, and ``B`` is the symbol for rhs.
        This function allows use of the slash ``/`` operator with
        the future import of division.

        :param rhs: The nonterminal used to form the right hand side
            of the new nonterminal.
        :type rhs: Nonterminal
        :rtype: Nonterminal
        """
        return self.__div__(rhs)


def nonterminals(symbols):
    """
    Given a string containing a list of symbol names, return a list of
    ``Nonterminals`` constructed from those symbols.

    :param symbols: The symbol name string.  This string can be
        delimited by either spaces or commas.
    :type symbols: str
    :return: A list of ``Nonterminals`` constructed from the symbol
        names given in ``symbols``.  The ``Nonterminals`` are sorted
        in the same order as the symbols names.
    :rtype: list(Nonterminal)
    """
    if "," in symbols:
        symbol_list = symbols.split(",")
    else:
        symbol_list = symbols.split()
    return [Nonterminal(s.strip()) for s in symbol_list]


class FeatStructNonterminal(FeatDict, Nonterminal):
    """A feature structure that's also a nonterminal.  It acts as its
    own symbol, and automatically freezes itself when hashed."""

    def __hash__(self):
        self.freeze()
        return FeatStruct.__hash__(self)

    def symbol(self):
        return self


def is_nonterminal(item):
    """
    :return: True if the item is a ``Nonterminal``.
    :rtype: bool
    """
    return isinstance(item, Nonterminal)


#################################################################
# Terminals
#################################################################


def is_terminal(item):
    """
    Return True if the item is a terminal, which currently is
    if it is hashable and not a ``Nonterminal``.

    :rtype: bool
    """
    return hasattr(item, "__hash__") and not isinstance(item, Nonterminal)


#################################################################
# Productions
#################################################################


@total_ordering
class Production:
    """
    A grammar production.  Each production maps a single symbol
    on the "left-hand side" to a sequence of symbols on the
    "right-hand side".  (In the case of context-free productions,
    the left-hand side must be a ``Nonterminal``, and the right-hand
    side is a sequence of terminals and ``Nonterminals``.)
    "terminals" can be any immutable hashable object that is
    not a ``Nonterminal``.  Typically, terminals are strings
    representing words, such as ``"dog"`` or ``"under"``.

    :see: ``CFG``
    :see: ``DependencyGrammar``
    :see: ``Nonterminal``
    :type _lhs: Nonterminal
    :ivar _lhs: The left-hand side of the production.
    :type _rhs: tuple(Nonterminal, terminal)
    :ivar _rhs: The right-hand side of the production.
    """

    def __init__(self, lhs, rhs):
        """
        Construct a new ``Production``.

        :param lhs: The left-hand side of the new ``Production``.
        :type lhs: Nonterminal
        :param rhs: The right-hand side of the new ``Production``.
        :type rhs: sequence(Nonterminal and terminal)
        """
        if isinstance(rhs, str):
            raise TypeError(
                "production right hand side should be a list, " "not a string"
            )
        self._lhs = lhs
        self._rhs = tuple(rhs)

    def lhs(self):
        """
        Return the left-hand side of this ``Production``.

        :rtype: Nonterminal
        """
        return self._lhs

    def rhs(self):
        """
        Return the right-hand side of this ``Production``.

        :rtype: sequence(Nonterminal and terminal)
        """
        return self._rhs

    def __len__(self):
        """
        Return the length of the right-hand side.

        :rtype: int
        """
        return len(self._rhs)

    def is_nonlexical(self):
        """
        Return True if the right-hand side only contains ``Nonterminals``

        :rtype: bool
        """
        return all(is_nonterminal(n) for n in self._rhs)

    def is_lexical(self):
        """
        Return True if the right-hand contain at least one terminal token.

        :rtype: bool
        """
        return not self.is_nonlexical()

    def __str__(self):
        """
        Return a verbose string representation of the ``Production``.

        :rtype: str
        """
        result = "%s -> " % repr(self._lhs)
        result += " ".join(repr(el) for el in self._rhs)
        return result

    def __repr__(self):
        """
        Return a concise string representation of the ``Production``.

        :rtype: str
        """
        return "%s" % self

    def __eq__(self, other):
        """
        Return True if this ``Production`` is equal to ``other``.

        :rtype: bool
        """
        return (
            type(self) == type(other)
            and self._lhs == other._lhs
            and self._rhs == other._rhs
        )

    def __ne__(self, other):
        return not self == other

    def __lt__(self, other):
        if not isinstance(other, Production):
            raise_unorderable_types("<", self, other)
        return (self._lhs, self._rhs) < (other._lhs, other._rhs)

    def __hash__(self):
        """
        Return a hash value for the ``Production``.

        :rtype: int
        """
        return hash((self._lhs, self._rhs))


class DependencyProduction(Production):
    """
    A dependency grammar production.  Each production maps a single
    head word to an unordered list of one or more modifier words.
    """

    def __str__(self):
        """
        Return a verbose string representation of the ``DependencyProduction``.

        :rtype: str
        """
        result = f"'{self._lhs}' ->"
        for elt in self._rhs:
            result += f" '{elt}'"
        return result


class ProbabilisticProduction(Production, ImmutableProbabilisticMixIn):
    """
    A probabilistic context free grammar production.
    A PCFG ``ProbabilisticProduction`` is essentially just a ``Production`` that
    has an associated probability, which represents how likely it is that
    this production will be used.  In particular, the probability of a
    ``ProbabilisticProduction`` records the likelihood that its right-hand side is
    the correct instantiation for any given occurrence of its left-hand side.

    :see: ``Production``
    """

    def __init__(self, lhs, rhs, **prob):
        """
        Construct a new ``ProbabilisticProduction``.

        :param lhs: The left-hand side of the new ``ProbabilisticProduction``.
        :type lhs: Nonterminal
        :param rhs: The right-hand side of the new ``ProbabilisticProduction``.
        :type rhs: sequence(Nonterminal and terminal)
        :param prob: Probability parameters of the new ``ProbabilisticProduction``.
        """
        ImmutableProbabilisticMixIn.__init__(self, **prob)
        Production.__init__(self, lhs, rhs)

    def __str__(self):
        return super().__str__() + (
            " [1.0]" if (self.prob() == 1.0) else " [%g]" % self.prob()
        )

    def __eq__(self, other):
        return (
            type(self) == type(other)
            and self._lhs == other._lhs
            and self._rhs == other._rhs
            and self.prob() == other.prob()
        )

    def __ne__(self, other):
        return not self == other

    def __hash__(self):
        return hash((self._lhs, self._rhs, self.prob()))


#################################################################
# Grammars
#################################################################


class CFG:
    """
    A context-free grammar.  A grammar consists of a start state and
    a set of productions.  The set of terminals and nonterminals is
    implicitly specified by the productions.

    If you need efficient key-based access to productions, you
    can use a subclass to implement it.
    """

    def __init__(self, start, productions, calculate_leftcorners=True):
        """
        Create a new context-free grammar, from the given start state
        and set of ``Production`` instances.

        :param start: The start symbol
        :type start: Nonterminal
        :param productions: The list of productions that defines the grammar
        :type productions: list(Production)
        :param calculate_leftcorners: False if we don't want to calculate the
            leftcorner relation. In that case, some optimized chart parsers won't work.
        :type calculate_leftcorners: bool
        """
        if not is_nonterminal(start):
            raise TypeError(
                "start should be a Nonterminal object,"
                " not a %s" % type(start).__name__
            )

        self._start = start
        self._productions = productions
        self._categories = {prod.lhs() for prod in productions}
        self._calculate_indexes()
        self._calculate_grammar_forms()
        if calculate_leftcorners:
            self._calculate_leftcorners()

    def _calculate_indexes(self):
        self._lhs_index = {}
        self._rhs_index = {}
        self._empty_index = {}
        self._lexical_index = {}
        for prod in self._productions:
            # Left hand side.
            lhs = prod._lhs
            if lhs not in self._lhs_index:
                self._lhs_index[lhs] = []
            self._lhs_index[lhs].append(prod)
            if prod._rhs:
                # First item in right hand side.
                rhs0 = prod._rhs[0]
                if rhs0 not in self._rhs_index:
                    self._rhs_index[rhs0] = []
                self._rhs_index[rhs0].append(prod)
            else:
                # The right hand side is empty.
                self._empty_index[prod.lhs()] = prod
            # Lexical tokens in the right hand side.
            for token in prod._rhs:
                if is_terminal(token):
                    self._lexical_index.setdefault(token, set()).add(prod)

    def _calculate_leftcorners(self):
        # Calculate leftcorner relations, for use in optimized parsing.
        self._immediate_leftcorner_categories = {cat: {cat} for cat in self._categories}
        self._immediate_leftcorner_words = {cat: set() for cat in self._categories}
        for prod in self.productions():
            if len(prod) > 0:
                cat, left = prod.lhs(), prod.rhs()[0]
                if is_nonterminal(left):
                    self._immediate_leftcorner_categories[cat].add(left)
                else:
                    self._immediate_leftcorner_words[cat].add(left)

        lc = transitive_closure(self._immediate_leftcorner_categories, reflexive=True)
        self._leftcorners = lc
        self._leftcorner_parents = invert_graph(lc)

        nr_leftcorner_categories = sum(
            map(len, self._immediate_leftcorner_categories.values())
        )
        nr_leftcorner_words = sum(map(len, self._immediate_leftcorner_words.values()))
        if nr_leftcorner_words > nr_leftcorner_categories > 10000:
            # If the grammar is big, the leftcorner-word dictionary will be too large.
            # In that case it is better to calculate the relation on demand.
            self._leftcorner_words = None
            return

        self._leftcorner_words = {}
        for cat in self._leftcorners:
            lefts = self._leftcorners[cat]
            lc = self._leftcorner_words[cat] = set()
            for left in lefts:
                lc.update(self._immediate_leftcorner_words.get(left, set()))

    @classmethod
    def fromstring(cls, input, encoding=None):
        """
        Return the grammar instance corresponding to the input string(s).

        :param input: a grammar, either in the form of a string or as a list of strings.
        """
        start, productions = read_grammar(
            input, standard_nonterm_parser, encoding=encoding
        )
        return cls(start, productions)

    def start(self):
        """
        Return the start symbol of the grammar

        :rtype: Nonterminal
        """
        return self._start

    # tricky to balance readability and efficiency here!
    # can't use set operations as they don't preserve ordering
    def productions(self, lhs=None, rhs=None, empty=False):
        """
        Return the grammar productions, filtered by the left-hand side
        or the first item in the right-hand side.

        :param lhs: Only return productions with the given left-hand side.
        :param rhs: Only return productions with the given first item
            in the right-hand side.
        :param empty: Only return productions with an empty right-hand side.
        :return: A list of productions matching the given constraints.
        :rtype: list(Production)
        """
        if rhs and empty:
            raise ValueError(
                "You cannot select empty and non-empty " "productions at the same time."
            )

        # no constraints so return everything
        if not lhs and not rhs:
            if not empty:
                return self._productions
            else:
                return self._empty_index.values()

        # only lhs specified so look up its index
        elif lhs and not rhs:
            if not empty:
                return self._lhs_index.get(lhs, [])
            elif lhs in self._empty_index:
                return [self._empty_index[lhs]]
            else:
                return []

        # only rhs specified so look up its index
        elif rhs and not lhs:
            return self._rhs_index.get(rhs, [])

        # intersect
        else:
            return [
                prod
                for prod in self._lhs_index.get(lhs, [])
                if prod in self._rhs_index.get(rhs, [])
            ]

    def leftcorners(self, cat):
        """
        Return the set of all nonterminals that the given nonterminal
        can start with, including itself.

        This is the reflexive, transitive closure of the immediate
        leftcorner relation:  (A > B)  iff  (A -> B beta)

        :param cat: the parent of the leftcorners
        :type cat: Nonterminal
        :return: the set of all leftcorners
        :rtype: set(Nonterminal)
        """
        return self._leftcorners.get(cat, {cat})

    def is_leftcorner(self, cat, left):
        """
        True if left is a leftcorner of cat, where left can be a
        terminal or a nonterminal.

        :param cat: the parent of the leftcorner
        :type cat: Nonterminal
        :param left: the suggested leftcorner
        :type left: Terminal or Nonterminal
        :rtype: bool
        """
        if is_nonterminal(left):
            return left in self.leftcorners(cat)
        elif self._leftcorner_words:
            return left in self._leftcorner_words.get(cat, set())
        else:
            return any(
                left in self._immediate_leftcorner_words.get(parent, set())
                for parent in self.leftcorners(cat)
            )

    def leftcorner_parents(self, cat):
        """
        Return the set of all nonterminals for which the given category
        is a left corner. This is the inverse of the leftcorner relation.

        :param cat: the suggested leftcorner
        :type cat: Nonterminal
        :return: the set of all parents to the leftcorner
        :rtype: set(Nonterminal)
        """
        return self._leftcorner_parents.get(cat, {cat})

    def check_coverage(self, tokens):
        """
        Check whether the grammar rules cover the given list of tokens.
        If not, then raise an exception.

        :type tokens: list(str)
        """
        missing = [tok for tok in tokens if not self._lexical_index.get(tok)]
        if missing:
            missing = ", ".join(f"{w!r}" for w in missing)
            raise ValueError(
                "Grammar does not cover some of the " "input words: %r." % missing
            )

    def _calculate_grammar_forms(self):
        """
        Pre-calculate of which form(s) the grammar is.
        """
        prods = self._productions
        self._is_lexical = all(p.is_lexical() for p in prods)
        self._is_nonlexical = all(p.is_nonlexical() for p in prods if len(p) != 1)
        self._min_len = min((len(p) for p in prods), default=None)
        self._max_len = max((len(p) for p in prods), default=None)
        self._all_unary_are_lexical = all(p.is_lexical() for p in prods if len(p) == 1)

    def is_lexical(self):
        """
        Return True if all productions are lexicalised.
        """
        return self._is_lexical

    def is_nonlexical(self):
        """
        Return True if all lexical rules are "preterminals", that is,
        unary rules which can be separated in a preprocessing step.

        This means that all productions are of the forms
        A -> B1 ... Bn (n>=0), or A -> "s".

        Note: is_lexical() and is_nonlexical() are not opposites.
        There are grammars which are neither, and grammars which are both.
        """
        return self._is_nonlexical

    def min_len(self):
        """
        Return the right-hand side length of the shortest grammar production.
        """
        return self._min_len

    def max_len(self):
        """
        Return the right-hand side length of the longest grammar production.
        """
        return self._max_len

    def is_nonempty(self):
        """
        Return True if there are no empty productions.
        """
        return all(len(prod) > 0 for prod in self.productions())

    def is_binarised(self):
        """
        Return True if all productions are at most binary.
        Note that there can still be empty and unary productions.
        """
        return all(len(prod) <= 2 for prod in self.productions())

    def is_flexible_chomsky_normal_form(self):
        """
        Return True if all productions are of the forms
        A -> B C, A -> B, or A -> "s".
        """
        return self.is_nonempty() and self.is_nonlexical() and self.is_binarised()

    def is_chomsky_normal_form(self):
        """
        Return True if the grammar is of Chomsky Normal Form, i.e. all productions
        are of the form A -> B C, or A -> "s".
        """
        return self.is_flexible_chomsky_normal_form() and self._all_unary_are_lexical

    def chomsky_normal_form(self, flexible=False, simplify=True):
        """
        Return an equivalent grammar in Chomsky Normal Form.

        Keyword Parameters:
        flexible -- bool: if True, result may contain unit productions.
        simplify -- bool: if True, remove non-producing and
                                        unreachable symbols.

        The class methods invoked are named following the usage in
        M. Lange and H. Leiß (2009), "To CNF or not to CNF? An efficient
        yet presentable version of the CYK algorithm", Informatica
        Didactica 8:2008-2010.
        """
        if (
            flexible and self.is_flexible_chomsky_normal_form()
        ) or self.is_chomsky_normal_form():
            result = self
            if simplify:
                # remove non-terminals that don't generate output
                result = CFG.PROD(result)
                # remove symbols that are not reachable from the start
                result = CFG.REACH(result)
            return result

        # add a new start symbol if the present one
        # occurs on a right-hand side
        result = CFG.START(self)

        if not result.is_nonempty():
            # remove empty productions (except for startsymbol -> epsilon)
            result = CFG.DEL(result)

        if not flexible:
            # remove unit productions (except with a terminal on the rhs)
            result = CFG.UNIT(result)

        if simplify:
            # remove non-terminals that don't generate output
            result = CFG.PROD(result)
            # remove symbols that are not reachable from the start
            result = CFG.REACH(result)

        if not result.is_binarised():
            # reduce right-hand sides to at most two
            result = CFG.BIN(result)

        if not result.is_nonlexical():
            # replace non-single terminals with non-terminals
            result = CFG.TERM(result)

        # Sort the productions for nice output
        result._productions.sort(
            key=lambda prod: (
                # non-lexical before lexical
                prod.is_lexical(),
                # start symbol lhs before other lhs
                prod.lhs() != result.start(),
                # lhs alphabetically
                str(prod.lhs()),
                # rhs item-wise
                *(
                    (  # nonterminal before terminal
                        is_terminal(child),
                        # alphabetically
                        str(child),
                    )
                    for child in prod.rhs()
                ),
            )
        )

        return result

    @classmethod
    def _new_nonterminal(
        cls, grammar, nonterminals_in_use=None, ctr=itertools.count(), stem="X"
    ):
        """
        Create a new non-terminal symbol that is not yet
        used in the grammar.

        Params:
        grammar -- CFG

        Keyword params:
        nonterminals_in_use -- set of non-terminals currently in the grammar.
        Note: CFG objects have an attribute "_categories", the set of left-hand
        sides in the productions. If the grammar contains no useless symbols,
        categories coincides with the set of non-terminals. Therefore after
        the elimination of useless symbols (see "PROD" below), _categories
        can be passed to _new_nonterminals as the value of nonterminals_in_use.
        But _new_nonterminal is also called prior to the elimination of useless
        symbols (see "START" below). In that case _categories should not be used
        and nonterminals_in_use must be calculated.

        ctr     -- itertools.count
        stem    -- str

        Return: Nonterminal of the form 'stem+n' for some n.
        """
        if nonterminals_in_use == None:
            nonterminals_in_use = grammar._categories.union(
                {
                    child
                    for prod in grammar.productions()
                    for child in prod.rhs()
                    if is_nonterminal(child)
                }
            )
        while True:
            new_nt = Nonterminal(f"{stem}{next(ctr)}")
            if new_nt not in nonterminals_in_use:
                grammar._categories.add(new_nt)
                return new_nt

    @classmethod
    def START(cls, grammar):
        """
        Add a new start symbol if the current start symbol
        appears on the right-hand side of a production.

        Params:
        grammar -- CFG

        Return: CFG whose start symbol does not occur on the
        right-hand side of any production.
        """
        if any(grammar.start() in prod.rhs() for prod in grammar.productions()):
            ctr = itertools.count()
            new_start = cls._new_nonterminal(grammar, ctr=ctr, stem="S")
            return cls(
                new_start,
                grammar.productions() + [Production(new_start, (grammar.start(),))],
            )
        else:
            return grammar

    @classmethod
    def _DEL_multiply(cls, prod, symbol):
        """
        Given a production prod and a (nullable) symbol, generate all
        variants of prod whose right-hand sides contain a (possibly empty)
        subset of the occurrences of the symbol.

        Thus for instance if prod is X -> A B A C A
        then _DEL_multiply( prod, A) generates the productions
        X -> BC, X -> ABC, X -> BAC, X -> BCA,
        X -> ABAC, X -> ABCA, X -> BACA, X -> ABACA

        Parameters:
        prod    -- Production
        symbol  -- terminal or Nonterminal

        Yield: Production with some subset of the occurrences of symbol

        Helper function for DEL_multiply.
        """
        for subset in range(2 ** prod.rhs().count(symbol)):
            new_rhs = []
            nth_occurrence = 0
            for child in prod.rhs():
                if child == symbol:
                    if subset & (1 << nth_occurrence):
                        new_rhs.append(child)
                        nth_occurrence += 1
                else:
                    new_rhs.append(child)
            yield Production(prod.lhs(), new_rhs)

    @classmethod
    def DEL(cls, grammar):
        """
        Return an equivalent grammar without empty productions.
        (Startsymbol -> epsilon is not removed, and may in fact
        be created in the process.)

        Parameter:
        grammar -- CFG
        """
        productions = dict.fromkeys(grammar.productions())
        while True:
            empty_productions = dict.fromkeys(
                prod
                for prod in productions
                if len(prod) == 0
                if prod.lhs() != grammar.start()
            )
            if not empty_productions:
                break
            for prod in empty_productions:
                del productions[prod]
            new_productions = dict()
            for prod in productions:
                for empty_prod in empty_productions:
                    if empty_prod.lhs() in prod.rhs():
                        new_productions.update(
                            (prod, None)
                            for prod in cls._DEL_multiply(prod, empty_prod.lhs())
                        )
            productions.update(new_productions)

        return cls(grammar.start(), list(productions))

    @classmethod
    def _UNIT_paths(cls, grammar, path):
        """
        Given a list 'path' of production rules, generate all
        unit paths containing 'path' as an intial segment.

        A unit path is a list [N1 -> N2, N2 -> N3, ..., Nn -> alpha],
        where all Ni are non-terminals and alpha is not a non-terminal
        (i.e., either a list of length != 1, or a terminal).

        Parameters:
        grammar -- CFG
        path    -- list of productions
        """
        if len(path[-1]) != 1 or path[-1].is_lexical():
            yield path

        else:
            for next_prod in grammar.productions():
                if next_prod.lhs() == path[-1].rhs()[0] and next_prod not in path:
                    yield from cls._UNIT_paths(grammar, path + [next_prod])

    @classmethod
    def UNIT(cls, grammar):
        """
        Return an equivalent grammar without unit productions.

        Parameters:
        grammar -- CFG
        """
<<<<<<< HEAD
        productions = dict.fromkeys(grammar.productions())
        while True:
            new_productions = dict.fromkeys(
                Production(path[0].lhs(), path[-1].rhs())
                for prod in productions
                for path in cls._UNIT_paths(grammar, [prod])
            )
            if all(prod in new_productions for prod in productions):
                break
            else:
                productions = new_productions

        return cls(grammar.start(), list(productions))

    @classmethod
    def PROD(cls, grammar):
        """
        Return an equivalent grammar without non-terminals
        that don't generate any output.
=======
        result = []
        unitary = deque([])
        for rule in grammar.productions():
            if len(rule) == 1 and rule.is_nonlexical():
                unitary.append(rule)
            else:
                result.append(rule)

        while unitary:
            rule = unitary.popleft()
            for item in grammar.productions(lhs=rule.rhs()[0]):
                new_rule = Production(rule.lhs(), item.rhs())
                if len(new_rule) != 1 or new_rule.is_lexical():
                    result.append(new_rule)
                else:
                    unitary.append(new_rule)
>>>>>>> 8c233dc5

        Parameters:
        grammar -- CFG
        """
        producing = {grammar.start()}.union(
            child
            for prod in grammar.productions()
            for child in prod.rhs()
            if is_terminal(child)
        )
        productions_used = dict()
        while True:
            new_producing = set()
            for prod in grammar.productions():
                if prod not in productions_used and all(
                    child in producing for child in prod.rhs()
                ):
                    new_producing.add(prod.lhs())
                    productions_used[prod] = None
            if new_producing <= producing:
                break
            else:
                producing.update(new_producing)

        return cls(grammar.start(), list(productions_used))

    @classmethod
    def REACH(cls, grammar):
        """
        Returnan equivalent grammar without symbols
        that are not reachable from the start symbol.

        Parameters:
        grammar -- CFG
        """
        reachable = {grammar.start()}
        productions_used = dict()
        while True:
            new_reachable = set()
            for prod in grammar.productions():
                if prod not in productions_used and prod.lhs() in reachable:
                    new_reachable.update(set(prod.rhs()))
                    productions_used[prod] = None
            if new_reachable <= reachable:
                break
            else:
                reachable.update(new_reachable)

        return cls(grammar.start(), list(productions_used))

    @classmethod
    def BIN(cls, grammar):
        """
        Return an equivalent grammar none of whose right-hand sides
        are longer than 2.

        Parameters:
        grammar -- CFG
        """
        new_productions = []
        ctr = itertools.count()
        for prod in grammar.productions():
            if len(prod) <= 2:
                new_productions.append(prod)
            else:
                current_lhs, current_rhs = prod.lhs(), list(prod.rhs())
                while len(current_rhs) > 2:
                    left_child = current_rhs.pop(0)
                    new_parent = cls._new_nonterminal(
                        grammar,
                        nonterminals_in_use=grammar._categories,
                        ctr=ctr,
                        stem="B",
                    )
                    new_productions.append(
                        Production(current_lhs, (left_child, new_parent))
                    )
                    current_lhs = new_parent
                new_productions.append(Production(current_lhs, current_rhs))

        return cls(grammar.start(), new_productions)

    @classmethod
    def TERM(cls, grammar):
        """
        Return an equivalent grammar in which terminals do not have
        siblings (terminals or non-terminals) on right-hand sides.

        Parameters:
        grammar -- CFG
        """
        new_parents = dict()
        new_productions = []
        ctr = itertools.count()
        for prod in grammar.productions():
            if len(prod) > 1 and prod.is_lexical():
                for child in prod.rhs():
                    if is_terminal(child) and child not in new_parents:
                        new_parents[child] = cls._new_nonterminal(
                            grammar,
                            nonterminals_in_use=grammar._categories,
                            ctr=ctr,
                            stem="T",
                        )
                new_productions.append(
                    Production(
                        prod.lhs(),
                        tuple(new_parents.get(child, child) for child in prod.rhs()),
                    )
                )
            else:
                new_productions.append(prod)

        new_productions.extend(
            Production(new_parents[child], (child,)) for child in new_parents
        )

        return cls(grammar.start(), new_productions)

    def __repr__(self):
        return "<Grammar with %d productions>" % len(self._productions)

    def __str__(self):
        result = "Grammar with %d productions" % len(self._productions)
        result += " (start state = %r)" % self._start
        for production in self._productions:
            result += "\n    %s" % production
        return result


class FeatureGrammar(CFG):
    """
    A feature-based grammar.  This is equivalent to a
    ``CFG`` whose nonterminals are all
    ``FeatStructNonterminal``.

    A grammar consists of a start state and a set of
    productions.  The set of terminals and nonterminals
    is implicitly specified by the productions.
    """

    def __init__(self, start, productions):
        """
        Create a new feature-based grammar, from the given start
        state and set of ``Productions``.

        :param start: The start symbol
        :type start: FeatStructNonterminal
        :param productions: The list of productions that defines the grammar
        :type productions: list(Production)
        """
        CFG.__init__(self, start, productions)

    # The difference with CFG is that the productions are
    # indexed on the TYPE feature of the nonterminals.
    # This is calculated by the method _get_type_if_possible().

    def _calculate_indexes(self):
        self._lhs_index = {}
        self._rhs_index = {}
        self._empty_index = {}
        self._empty_productions = []
        self._lexical_index = {}
        for prod in self._productions:
            # Left hand side.
            lhs = self._get_type_if_possible(prod._lhs)
            if lhs not in self._lhs_index:
                self._lhs_index[lhs] = []
            self._lhs_index[lhs].append(prod)
            if prod._rhs:
                # First item in right hand side.
                rhs0 = self._get_type_if_possible(prod._rhs[0])
                if rhs0 not in self._rhs_index:
                    self._rhs_index[rhs0] = []
                self._rhs_index[rhs0].append(prod)
            else:
                # The right hand side is empty.
                if lhs not in self._empty_index:
                    self._empty_index[lhs] = []
                self._empty_index[lhs].append(prod)
                self._empty_productions.append(prod)
            # Lexical tokens in the right hand side.
            for token in prod._rhs:
                if is_terminal(token):
                    self._lexical_index.setdefault(token, set()).add(prod)

    @classmethod
    def fromstring(
        cls, input, features=None, logic_parser=None, fstruct_reader=None, encoding=None
    ):
        """
        Return a feature structure based grammar.

        :param input: a grammar, either in the form of a string or else
        as a list of strings.
        :param features: a tuple of features (default: SLASH, TYPE)
        :param logic_parser: a parser for lambda-expressions,
        by default, ``LogicParser()``
        :param fstruct_reader: a feature structure parser
        (only if features and logic_parser is None)
        """
        if features is None:
            features = (SLASH, TYPE)

        if fstruct_reader is None:
            fstruct_reader = FeatStructReader(
                features, FeatStructNonterminal, logic_parser=logic_parser
            )
        elif logic_parser is not None:
            raise Exception(
                "'logic_parser' and 'fstruct_reader' must " "not both be set"
            )

        start, productions = read_grammar(
            input, fstruct_reader.read_partial, encoding=encoding
        )
        return cls(start, productions)

    def productions(self, lhs=None, rhs=None, empty=False):
        """
        Return the grammar productions, filtered by the left-hand side
        or the first item in the right-hand side.

        :param lhs: Only return productions with the given left-hand side.
        :param rhs: Only return productions with the given first item
            in the right-hand side.
        :param empty: Only return productions with an empty right-hand side.
        :rtype: list(Production)
        """
        if rhs and empty:
            raise ValueError(
                "You cannot select empty and non-empty " "productions at the same time."
            )

        # no constraints so return everything
        if not lhs and not rhs:
            if empty:
                return self._empty_productions
            else:
                return self._productions

        # only lhs specified so look up its index
        elif lhs and not rhs:
            if empty:
                return self._empty_index.get(self._get_type_if_possible(lhs), [])
            else:
                return self._lhs_index.get(self._get_type_if_possible(lhs), [])

        # only rhs specified so look up its index
        elif rhs and not lhs:
            return self._rhs_index.get(self._get_type_if_possible(rhs), [])

        # intersect
        else:
            return [
                prod
                for prod in self._lhs_index.get(self._get_type_if_possible(lhs), [])
                if prod in self._rhs_index.get(self._get_type_if_possible(rhs), [])
            ]

    def leftcorners(self, cat):
        """
        Return the set of all words that the given category can start with.
        Also called the "first set" in compiler construction.
        """
        raise NotImplementedError("Not implemented yet")

    def leftcorner_parents(self, cat):
        """
        Return the set of all categories for which the given category
        is a left corner.
        """
        raise NotImplementedError("Not implemented yet")

    def _get_type_if_possible(self, item):
        """
        Helper function which returns the ``TYPE`` feature of the ``item``,
        if it exists, otherwise it returns the ``item`` itself
        """
        if isinstance(item, dict) and TYPE in item:
            return FeatureValueType(item[TYPE])
        else:
            return item


@total_ordering
class FeatureValueType:
    """
    A helper class for ``FeatureGrammars``, designed to be different
    from ordinary strings.  This is to stop the ``FeatStruct``
    ``FOO[]`` from being compare equal to the terminal "FOO".
    """

    def __init__(self, value):
        self._value = value

    def __repr__(self):
        return "<%s>" % self._value

    def __eq__(self, other):
        return type(self) == type(other) and self._value == other._value

    def __ne__(self, other):
        return not self == other

    def __lt__(self, other):
        if not isinstance(other, FeatureValueType):
            raise_unorderable_types("<", self, other)
        return self._value < other._value

    def __hash__(self):
        return hash(self._value)


class DependencyGrammar:
    """
    A dependency grammar.  A DependencyGrammar consists of a set of
    productions.  Each production specifies a head/modifier relationship
    between a pair of words.
    """

    def __init__(self, productions):
        """
        Create a new dependency grammar, from the set of ``Productions``.

        :param productions: The list of productions that defines the grammar
        :type productions: list(Production)
        """
        self._productions = productions

    @classmethod
    def fromstring(cls, input):
        productions = []
        for linenum, line in enumerate(input.split("\n")):
            line = line.strip()
            if line.startswith("#") or line == "":
                continue
            try:
                productions += _read_dependency_production(line)
            except ValueError as e:
                raise ValueError(f"Unable to parse line {linenum}: {line}") from e
        if len(productions) == 0:
            raise ValueError("No productions found!")
        return cls(productions)

    def contains(self, head, mod):
        """
        :param head: A head word.
        :type head: str
        :param mod: A mod word, to test as a modifier of 'head'.
        :type mod: str

        :return: true if this ``DependencyGrammar`` contains a
            ``DependencyProduction`` mapping 'head' to 'mod'.
        :rtype: bool
        """
        for production in self._productions:
            for possibleMod in production._rhs:
                if production._lhs == head and possibleMod == mod:
                    return True
        return False

    def __contains__(self, head_mod):
        """
        Return True if this ``DependencyGrammar`` contains a
        ``DependencyProduction`` mapping 'head' to 'mod'.

        :param head_mod: A tuple of a head word and a mod word,
            to test as a modifier of 'head'.
        :type head: Tuple[str, str]
        :rtype: bool
        """
        try:
            head, mod = head_mod
        except ValueError as e:
            raise ValueError(
                "Must use a tuple of strings, e.g. `('price', 'of') in grammar`"
            ) from e
        return self.contains(head, mod)

    #   # should be rewritten, the set comp won't work in all comparisons
    # def contains_exactly(self, head, modlist):
    #   for production in self._productions:
    #       if(len(production._rhs) == len(modlist)):
    #           if(production._lhs == head):
    #               set1 = Set(production._rhs)
    #               set2 = Set(modlist)
    #               if(set1 == set2):
    #                   return True
    #   return False

    def __str__(self):
        """
        Return a verbose string representation of the ``DependencyGrammar``

        :rtype: str
        """
        str = "Dependency grammar with %d productions" % len(self._productions)
        for production in self._productions:
            str += "\n  %s" % production
        return str

    def __repr__(self):
        """
        Return a concise string representation of the ``DependencyGrammar``
        """
        return "Dependency grammar with %d productions" % len(self._productions)


class ProbabilisticDependencyGrammar:
    """ """

    def __init__(self, productions, events, tags):
        self._productions = productions
        self._events = events
        self._tags = tags

    def contains(self, head, mod):
        """
        Return True if this ``DependencyGrammar`` contains a
        ``DependencyProduction`` mapping 'head' to 'mod'.

        :param head: A head word.
        :type head: str
        :param mod: A mod word, to test as a modifier of 'head'.
        :type mod: str
        :rtype: bool
        """
        for production in self._productions:
            for possibleMod in production._rhs:
                if production._lhs == head and possibleMod == mod:
                    return True
        return False

    def __str__(self):
        """
        Return a verbose string representation of the ``ProbabilisticDependencyGrammar``

        :rtype: str
        """
        str = "Statistical dependency grammar with %d productions" % len(
            self._productions
        )
        for production in self._productions:
            str += "\n  %s" % production
        str += "\nEvents:"
        for event in self._events:
            str += "\n  %d:%s" % (self._events[event], event)
        str += "\nTags:"
        for tag_word in self._tags:
            str += f"\n {tag_word}:\t({self._tags[tag_word]})"
        return str

    def __repr__(self):
        """
        Return a concise string representation of the ``ProbabilisticDependencyGrammar``
        """
        return "Statistical Dependency grammar with %d productions" % len(
            self._productions
        )


class PCFG(CFG):
    """
    A probabilistic context-free grammar.  A PCFG consists of a
    start state and a set of productions with probabilities.  The set of
    terminals and nonterminals is implicitly specified by the productions.

    PCFG productions use the ``ProbabilisticProduction`` class.
    ``PCFGs`` impose the constraint that the set of productions with
    any given left-hand-side must have probabilities that sum to 1
    (allowing for a small margin of error).

    If you need efficient key-based access to productions, you can use
    a subclass to implement it.

    :type EPSILON: float
    :cvar EPSILON: The acceptable margin of error for checking that
        productions with a given left-hand side have probabilities
        that sum to 1.
    """

    EPSILON = 0.01

    def __init__(self, start, productions, calculate_leftcorners=True):
        """
        Create a new context-free grammar, from the given start state
        and set of ``ProbabilisticProductions``.

        :param start: The start symbol
        :type start: Nonterminal
        :param productions: The list of productions that defines the grammar
        :type productions: list(Production)
        :raise ValueError: if the set of productions with any left-hand-side
            do not have probabilities that sum to a value within
            EPSILON of 1.
        :param calculate_leftcorners: False if we don't want to calculate the
            leftcorner relation. In that case, some optimized chart parsers won't work.
        :type calculate_leftcorners: bool
        """
        CFG.__init__(self, start, productions, calculate_leftcorners)

        # Make sure that the probabilities sum to one.
        probs = {}
        for production in productions:
            probs[production.lhs()] = probs.get(production.lhs(), 0) + production.prob()
        for lhs, p in probs.items():
            if not ((1 - PCFG.EPSILON) < p < (1 + PCFG.EPSILON)):
                raise ValueError("Productions for %r do not sum to 1" % lhs)

    @classmethod
    def fromstring(cls, input, encoding=None):
        """
        Return a probabilistic context-free grammar corresponding to the
        input string(s).

        :param input: a grammar, either in the form of a string or else
             as a list of strings.
        """
        start, productions = read_grammar(
            input, standard_nonterm_parser, probabilistic=True, encoding=encoding
        )
        return cls(start, productions)


#################################################################
# Inducing Grammars
#################################################################

# Contributed by Nathan Bodenstab <bodenstab@cslu.ogi.edu>


def induce_pcfg(start, productions):
    r"""
    Induce a PCFG grammar from a list of productions.

    The probability of a production A -> B C in a PCFG is:

    |                count(A -> B C)
    |  P(B, C | A) = ---------------       where \* is any right hand side
    |                 count(A -> \*)

    :param start: The start symbol
    :type start: Nonterminal
    :param productions: The list of productions that defines the grammar
    :type productions: list(Production)
    """
    # Production count: the number of times a given production occurs
    pcount = {}

    # LHS-count: counts the number of times a given lhs occurs
    lcount = {}

    for prod in productions:
        lcount[prod.lhs()] = lcount.get(prod.lhs(), 0) + 1
        pcount[prod] = pcount.get(prod, 0) + 1

    prods = [
        ProbabilisticProduction(p.lhs(), p.rhs(), prob=pcount[p] / lcount[p.lhs()])
        for p in pcount
    ]
    return PCFG(start, prods)


#################################################################
# Helper functions for reading productions
#################################################################


def _read_cfg_production(input):
    """
    Return a list of context-free ``Productions``.
    """
    return _read_production(input, standard_nonterm_parser)


def _read_pcfg_production(input):
    """
    Return a list of PCFG ``ProbabilisticProductions``.
    """
    return _read_production(input, standard_nonterm_parser, probabilistic=True)


def _read_fcfg_production(input, fstruct_reader):
    """
    Return a list of feature-based ``Productions``.
    """
    return _read_production(input, fstruct_reader)


# Parsing generic grammars

_ARROW_RE = re.compile(r"\s* -> \s*", re.VERBOSE)
_PROBABILITY_RE = re.compile(r"( \[ [\d\.]+ \] ) \s*", re.VERBOSE)
_TERMINAL_RE = re.compile(r'( "[^"]*" | \'[^\']*\' ) \s*', re.VERBOSE)
_DISJUNCTION_RE = re.compile(r"\| \s*", re.VERBOSE)


def _read_production(line, nonterm_parser, probabilistic=False):
    """
    Parse a grammar rule, given as a string, and return
    a list of productions.
    """
    pos = 0

    # Parse the left-hand side.
    lhs, pos = nonterm_parser(line, pos)

    # Skip over the arrow.
    m = _ARROW_RE.match(line, pos)
    if not m:
        raise ValueError("Expected an arrow")
    pos = m.end()

    # Parse the right hand side.
    probabilities = [0.0]
    rhsides = [[]]
    while pos < len(line):
        # Probability.
        m = _PROBABILITY_RE.match(line, pos)
        if probabilistic and m:
            pos = m.end()
            probabilities[-1] = float(m.group(1)[1:-1])
            if probabilities[-1] > 1.0:
                raise ValueError(
                    "Production probability %f, "
                    "should not be greater than 1.0" % (probabilities[-1],)
                )

        # String -- add terminal.
        elif line[pos] in "'\"":
            m = _TERMINAL_RE.match(line, pos)
            if not m:
                raise ValueError("Unterminated string")
            rhsides[-1].append(m.group(1)[1:-1])
            pos = m.end()

        # Vertical bar -- start new rhside.
        elif line[pos] == "|":
            m = _DISJUNCTION_RE.match(line, pos)
            probabilities.append(0.0)
            rhsides.append([])
            pos = m.end()

        # Anything else -- nonterminal.
        else:
            nonterm, pos = nonterm_parser(line, pos)
            rhsides[-1].append(nonterm)

    if probabilistic:
        return [
            ProbabilisticProduction(lhs, rhs, prob=probability)
            for (rhs, probability) in zip(rhsides, probabilities)
        ]
    else:
        return [Production(lhs, rhs) for rhs in rhsides]


#################################################################
# Reading Phrase Structure Grammars
#################################################################


def read_grammar(input, nonterm_parser, probabilistic=False, encoding=None):
    """
    Return a pair consisting of a starting category and a list of
    ``Productions``.

    :param input: a grammar, either in the form of a string or else
        as a list of strings.
    :param nonterm_parser: a function for parsing nonterminals.
        It should take a ``(string, position)`` as argument and
        return a ``(nonterminal, position)`` as result.
    :param probabilistic: are the grammar rules probabilistic?
    :type probabilistic: bool
    :param encoding: the encoding of the grammar, if it is a binary string
    :type encoding: str
    """
    if encoding is not None:
        input = input.decode(encoding)
    if isinstance(input, str):
        lines = input.split("\n")
    else:
        lines = input

    start = None
    productions = []
    continue_line = ""
    for linenum, line in enumerate(lines):
        line = continue_line + line.strip()
        if line.startswith("#") or line == "":
            continue
        if line.endswith("\\"):
            continue_line = line[:-1].rstrip() + " "
            continue
        continue_line = ""
        try:
            if line[0] == "%":
                directive, args = line[1:].split(None, 1)
                if directive == "start":
                    start, pos = nonterm_parser(args, 0)
                    if pos != len(args):
                        raise ValueError("Bad argument to start directive")
                else:
                    raise ValueError("Bad directive")
            else:
                # expand out the disjunctions on the RHS
                productions += _read_production(line, nonterm_parser, probabilistic)
        except ValueError as e:
            raise ValueError(f"Unable to parse line {linenum + 1}: {line}\n{e}") from e

    if not productions:
        raise ValueError("No productions found!")
    if not start:
        start = productions[0].lhs()
    return (start, productions)


_STANDARD_NONTERM_RE = re.compile(r"( [\w/][\w/^<>-]* ) \s*", re.VERBOSE)


def standard_nonterm_parser(string, pos):
    m = _STANDARD_NONTERM_RE.match(string, pos)
    if not m:
        raise ValueError("Expected a nonterminal, found: " + string[pos:])
    return (Nonterminal(m.group(1)), m.end())


#################################################################
# Reading Dependency Grammars
#################################################################

_READ_DG_RE = re.compile(
    r"""^\s*                # leading whitespace
                              ('[^']+')\s*        # single-quoted lhs
                              (?:[-=]+>)\s*        # arrow
                              (?:(                 # rhs:
                                   "[^"]+"         # doubled-quoted terminal
                                 | '[^']+'         # single-quoted terminal
                                 | \|              # disjunction
                                 )
                                 \s*)              # trailing space
                                 *$""",  # zero or more copies
    re.VERBOSE,
)
_SPLIT_DG_RE = re.compile(r"""('[^']'|[-=]+>|"[^"]+"|'[^']+'|\|)""")


def _read_dependency_production(s):
    if not _READ_DG_RE.match(s):
        raise ValueError("Bad production string")
    pieces = _SPLIT_DG_RE.split(s)
    pieces = [p for i, p in enumerate(pieces) if i % 2 == 1]
    lhside = pieces[0].strip("'\"")
    rhsides = [[]]
    for piece in pieces[2:]:
        if piece == "|":
            rhsides.append([])
        else:
            rhsides[-1].append(piece.strip("'\""))
    return [DependencyProduction(lhside, rhside) for rhside in rhsides]


#################################################################
# Demonstration
#################################################################


def cfg_demo():
    """
    A demonstration showing how ``CFGs`` can be created and used.
    """

    from nltk import CFG, Production, nonterminals

    # Create some nonterminals
    S, NP, VP, PP = nonterminals("S, NP, VP, PP")
    N, V, P, Det = nonterminals("N, V, P, Det")
    VP_slash_NP = VP / NP

    print("Some nonterminals:", [S, NP, VP, PP, N, V, P, Det, VP / NP])
    print("    S.symbol() =>", repr(S.symbol()))
    print()

    print(Production(S, [NP]))

    # Create some Grammar Productions
    grammar = CFG.fromstring(
        """
      S -> NP VP
      PP -> P NP
      NP -> Det N | NP PP
      VP -> V NP | VP PP
      Det -> 'a' | 'the'
      N -> 'dog' | 'cat'
      V -> 'chased' | 'sat'
      P -> 'on' | 'in'
    """
    )

    print("A Grammar:", repr(grammar))
    print("    grammar.start()       =>", repr(grammar.start()))
    print("    grammar.productions() =>", end=" ")
    # Use string.replace(...) is to line-wrap the output.
    print(repr(grammar.productions()).replace(",", ",\n" + " " * 25))
    print()


def pcfg_demo():
    """
    A demonstration showing how a ``PCFG`` can be created and used.
    """

    from nltk import induce_pcfg, treetransforms
    from nltk.corpus import treebank
    from nltk.parse import pchart

    toy_pcfg1 = PCFG.fromstring(
        """
        S -> NP VP [1.0]
        NP -> Det N [0.5] | NP PP [0.25] | 'John' [0.1] | 'I' [0.15]
        Det -> 'the' [0.8] | 'my' [0.2]
        N -> 'man' [0.5] | 'telescope' [0.5]
        VP -> VP PP [0.1] | V NP [0.7] | V [0.2]
        V -> 'ate' [0.35] | 'saw' [0.65]
        PP -> P NP [1.0]
        P -> 'with' [0.61] | 'under' [0.39]
        """
    )

    toy_pcfg2 = PCFG.fromstring(
        """
        S    -> NP VP         [1.0]
        VP   -> V NP          [.59]
        VP   -> V             [.40]
        VP   -> VP PP         [.01]
        NP   -> Det N         [.41]
        NP   -> Name          [.28]
        NP   -> NP PP         [.31]
        PP   -> P NP          [1.0]
        V    -> 'saw'         [.21]
        V    -> 'ate'         [.51]
        V    -> 'ran'         [.28]
        N    -> 'boy'         [.11]
        N    -> 'cookie'      [.12]
        N    -> 'table'       [.13]
        N    -> 'telescope'   [.14]
        N    -> 'hill'        [.5]
        Name -> 'Jack'        [.52]
        Name -> 'Bob'         [.48]
        P    -> 'with'        [.61]
        P    -> 'under'       [.39]
        Det  -> 'the'         [.41]
        Det  -> 'a'           [.31]
        Det  -> 'my'          [.28]
        """
    )

    pcfg_prods = toy_pcfg1.productions()

    pcfg_prod = pcfg_prods[2]
    print("A PCFG production:", repr(pcfg_prod))
    print("    pcfg_prod.lhs()  =>", repr(pcfg_prod.lhs()))
    print("    pcfg_prod.rhs()  =>", repr(pcfg_prod.rhs()))
    print("    pcfg_prod.prob() =>", repr(pcfg_prod.prob()))
    print()

    grammar = toy_pcfg2
    print("A PCFG grammar:", repr(grammar))
    print("    grammar.start()       =>", repr(grammar.start()))
    print("    grammar.productions() =>", end=" ")
    # Use .replace(...) is to line-wrap the output.
    print(repr(grammar.productions()).replace(",", ",\n" + " " * 26))
    print()

    # extract productions from three trees and induce the PCFG
    print("Induce PCFG grammar from treebank data:")

    productions = []
    item = treebank._fileids[0]
    for tree in treebank.parsed_sents(item)[:3]:
        # perform optional tree transformations, e.g.:
        tree.collapse_unary(collapsePOS=False)
        tree.chomsky_normal_form(horzMarkov=2)

        productions += tree.productions()

    S = Nonterminal("S")
    grammar = induce_pcfg(S, productions)
    print(grammar)
    print()

    print("Parse sentence using induced grammar:")

    parser = pchart.InsideChartParser(grammar)
    parser.trace(3)

    # doesn't work as tokens are different:
    # sent = treebank.tokenized('wsj_0001.mrg')[0]

    sent = treebank.parsed_sents(item)[0].leaves()
    print(sent)
    for parse in parser.parse(sent):
        print(parse)


def fcfg_demo():
    import nltk.data

    g = nltk.data.load("grammars/book_grammars/feat0.fcfg")
    print(g)
    print()


def dg_demo():
    """
    A demonstration showing the creation and inspection of a
    ``DependencyGrammar``.
    """
    grammar = DependencyGrammar.fromstring(
        """
    'scratch' -> 'cats' | 'walls'
    'walls' -> 'the'
    'cats' -> 'the'
    """
    )
    print(grammar)


def sdg_demo():
    """
    A demonstration of how to read a string representation of
    a CoNLL format dependency tree.
    """
    from nltk.parse import DependencyGraph

    dg = DependencyGraph(
        """
    1   Ze                ze                Pron  Pron  per|3|evofmv|nom                 2   su      _  _
    2   had               heb               V     V     trans|ovt|1of2of3|ev             0   ROOT    _  _
    3   met               met               Prep  Prep  voor                             8   mod     _  _
    4   haar              haar              Pron  Pron  bez|3|ev|neut|attr               5   det     _  _
    5   moeder            moeder            N     N     soort|ev|neut                    3   obj1    _  _
    6   kunnen            kan               V     V     hulp|ott|1of2of3|mv              2   vc      _  _
    7   gaan              ga                V     V     hulp|inf                         6   vc      _  _
    8   winkelen          winkel            V     V     intrans|inf                      11  cnj     _  _
    9   ,                 ,                 Punc  Punc  komma                            8   punct   _  _
    10  zwemmen           zwem              V     V     intrans|inf                      11  cnj     _  _
    11  of                of                Conj  Conj  neven                            7   vc      _  _
    12  terrassen         terras            N     N     soort|mv|neut                    11  cnj     _  _
    13  .                 .                 Punc  Punc  punt                             12  punct   _  _
    """
    )
    tree = dg.tree()
    print(tree.pprint())


def demo():
    cfg_demo()
    pcfg_demo()
    fcfg_demo()
    dg_demo()
    sdg_demo()


if __name__ == "__main__":
    demo()

__all__ = [
    "Nonterminal",
    "nonterminals",
    "CFG",
    "Production",
    "PCFG",
    "ProbabilisticProduction",
    "DependencyGrammar",
    "DependencyProduction",
    "ProbabilisticDependencyGrammar",
    "induce_pcfg",
    "read_grammar",
]<|MERGE_RESOLUTION|>--- conflicted
+++ resolved
@@ -971,7 +971,6 @@
         Parameters:
         grammar -- CFG
         """
-<<<<<<< HEAD
         productions = dict.fromkeys(grammar.productions())
         while True:
             new_productions = dict.fromkeys(
@@ -991,24 +990,6 @@
         """
         Return an equivalent grammar without non-terminals
         that don't generate any output.
-=======
-        result = []
-        unitary = deque([])
-        for rule in grammar.productions():
-            if len(rule) == 1 and rule.is_nonlexical():
-                unitary.append(rule)
-            else:
-                result.append(rule)
-
-        while unitary:
-            rule = unitary.popleft()
-            for item in grammar.productions(lhs=rule.rhs()[0]):
-                new_rule = Production(rule.lhs(), item.rhs())
-                if len(new_rule) != 1 or new_rule.is_lexical():
-                    result.append(new_rule)
-                else:
-                    unitary.append(new_rule)
->>>>>>> 8c233dc5
 
         Parameters:
         grammar -- CFG
