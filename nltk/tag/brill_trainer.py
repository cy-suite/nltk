# Natural Language Toolkit: Transformation-based learning
#
# Copyright (C) 2001-2013 NLTK Project
# Author: Marcus Uneson <marcus.uneson@gmail.com>
#   based on previous (nltk2) version by
#   Christopher Maloof, Edward Loper, Steven Bird
# URL: <https://www.nltk.org/>
# For license information, see  LICENSE.TXT

import bisect
import textwrap
from collections import defaultdict

from nltk.tag import BrillTagger, untag

######################################################################
#  Brill Tagger Trainer
######################################################################


class BrillTaggerTrainer:
    """
    A trainer for tbl taggers.
    """

    def __init__(
        self, initial_tagger, templates, trace=0, deterministic=None, ruleformat="str"
    ):
        """
        Construct a Brill tagger from a baseline tagger and a
        set of templates

        :param initial_tagger: the baseline tagger
        :type initial_tagger: Tagger
        :param templates: templates to be used in training
        :type templates: list of Templates
        :param trace: verbosity level
        :type trace: int
        :param deterministic: if True, adjudicate ties deterministically
        :type deterministic: bool
        :param ruleformat: format of reported Rules
        :type ruleformat: str
        :return: An untrained BrillTagger
        :rtype: BrillTagger
        """

        if deterministic is None:
            deterministic = trace > 0
        self._initial_tagger = initial_tagger
        self._templates = templates
        self._trace = trace
        self._deterministic = deterministic
        self._ruleformat = ruleformat

        self._tag_positions = None
        """Mapping from tags to lists of positions that use that tag."""

        self._rules_by_position = None
        """Mapping from positions to the set of rules that are known
           to occur at that position.  Position is (sentnum, wordnum).
           Initially, this will only contain positions where each rule
           applies in a helpful way; but when we examine a rule, we'll
           extend this list to also include positions where each rule
           applies in a harmful or neutral way."""

        self._positions_by_rule = None
        """Mapping from rule to position to effect, specifying the
           effect that each rule has on the overall score, at each
           position.  Position is (sentnum, wordnum); and effect is
           -1, 0, or 1.  As with _rules_by_position, this mapping starts
           out only containing rules with positive effects; but when
           we examine a rule, we'll extend this mapping to include
           the positions where the rule is harmful or neutral."""

        self._rules_by_score = None
        """Mapping from scores to the set of rules whose effect on the
           overall score is upper bounded by that score.  Invariant:
           rulesByScore[s] will contain r iff the sum of
           _positions_by_rule[r] is s."""

        self._rule_scores = None
        """Mapping from rules to upper bounds on their effects on the
           overall score.  This is the inverse mapping to _rules_by_score.
           Invariant: ruleScores[r] = sum(_positions_by_rule[r])"""

        self._first_unknown_position = None
        """Mapping from rules to the first position where we're unsure
           if the rule applies.  This records the next position we
           need to check to see if the rule messed anything up."""

    # Training

    def train(self, train_sents, max_rules=200, min_score=2, min_acc=None):
        r"""
        Trains the Brill tagger on the corpus *train_sents*,
        producing at most *max_rules* transformations, each of which
        reduces the net number of errors in the corpus by at least
        *min_score*, and each of which has accuracy not lower than
        *min_acc*.

        >>> # Relevant imports
        >>> from nltk.tbl.template import Template
        >>> from nltk.tag.brill import Pos, Word
        >>> from nltk.tag import untag, RegexpTagger, BrillTaggerTrainer

        >>> # Load some data
        >>> from nltk.corpus import treebank
        >>> training_data = treebank.tagged_sents()[:100]
        >>> baseline_data = treebank.tagged_sents()[100:200]
        >>> gold_data = treebank.tagged_sents()[200:300]
        >>> testing_data = [untag(s) for s in gold_data]

        >>> backoff = RegexpTagger([
        ... (r'^-?[0-9]+(\.[0-9]+)?$', 'CD'),  # cardinal numbers
        ... (r'(The|the|A|a|An|an)$', 'AT'),   # articles
        ... (r'.*able$', 'JJ'),                # adjectives
        ... (r'.*ness$', 'NN'),                # nouns formed from adjectives
        ... (r'.*ly$', 'RB'),                  # adverbs
        ... (r'.*s$', 'NNS'),                  # plural nouns
        ... (r'.*ing$', 'VBG'),                # gerunds
        ... (r'.*ed$', 'VBD'),                 # past tense verbs
        ... (r'.*', 'NN')                      # nouns (default)
        ... ])

        >>> baseline = backoff #see NOTE1

<<<<<<< HEAD
        >>> baseline.accuracy(gold_data) #doctest: +ELLIPSIS
        0.2450142...
=======
        >>> baseline.evaluate(gold_data) #doctest: +ELLIPSIS
        0.2433862...
>>>>>>> 72d98855

        >>> # Set up templates
        >>> Template._cleartemplates() #clear any templates created in earlier tests
        >>> templates = [Template(Pos([-1])), Template(Pos([-1]), Word([0]))]

        >>> # Construct a BrillTaggerTrainer
        >>> tt = BrillTaggerTrainer(baseline, templates, trace=3)

        >>> tagger1 = tt.train(training_data, max_rules=10)
        TBL train (fast) (seqs: 100; tokens: 2417; tpls: 2; min score: 2; min acc: None)
        Finding initial useful rules...
            Found 847 useful rules.
        <BLANKLINE>
                   B      |
           S   F   r   O  |        Score = Fixed - Broken
           c   i   o   t  |  R     Fixed = num tags changed incorrect -> correct
           o   x   k   h  |  u     Broken = num tags changed correct -> incorrect
           r   e   e   e  |  l     Other = num tags changed incorrect -> incorrect
           e   d   n   r  |  e
        ------------------+-------------------------------------------------------
         132 132   0   0  | AT->DT if Pos:NN@[-1]
          85  85   0   0  | NN->, if Pos:NN@[-1] & Word:,@[0]
          69  69   0   0  | NN->. if Pos:NN@[-1] & Word:.@[0]
          51  51   0   0  | NN->IN if Pos:NN@[-1] & Word:of@[0]
          47  63  16 162  | NN->IN if Pos:NNS@[-1]
          33  33   0   0  | NN->TO if Pos:NN@[-1] & Word:to@[0]
          26  26   0   0  | IN->. if Pos:NNS@[-1] & Word:.@[0]
          24  24   0   0  | IN->, if Pos:NNS@[-1] & Word:,@[0]
          22  27   5  24  | NN->-NONE- if Pos:VBD@[-1]
          17  17   0   0  | NN->CC if Pos:NN@[-1] & Word:and@[0]

        >>> tagger1.rules()[1:3]
        (Rule('001', 'NN', ',', [(Pos([-1]),'NN'), (Word([0]),',')]), Rule('001', 'NN', '.', [(Pos([-1]),'NN'), (Word([0]),'.')]))

        >>> train_stats = tagger1.train_stats()
        >>> [train_stats[stat] for stat in ['initialerrors', 'finalerrors', 'rulescores']]
        [1776, 1270, [132, 85, 69, 51, 47, 33, 26, 24, 22, 17]]

        >>> tagger1.print_template_statistics(printunused=False)
        TEMPLATE STATISTICS (TRAIN)  2 templates, 10 rules)
        TRAIN (   2417 tokens) initial  1776 0.2652 final:  1270 0.4746
        #ID | Score (train) |  #Rules     | Template
        --------------------------------------------
        001 |   305   0.603 |   7   0.700 | Template(Pos([-1]),Word([0]))
        000 |   201   0.397 |   3   0.300 | Template(Pos([-1]))
        <BLANKLINE>
        <BLANKLINE>

<<<<<<< HEAD
        >>> tagger1.accuracy(gold_data) # doctest: +ELLIPSIS
        0.43996...
=======
        >>> tagger1.evaluate(gold_data) # doctest: +ELLIPSIS
        0.43833...
>>>>>>> 72d98855

        >>> tagged, test_stats = tagger1.batch_tag_incremental(testing_data, gold_data)

        >>> tagged[33][12:] == [('foreign', 'IN'), ('debt', 'NN'), ('of', 'IN'), ('$', 'NN'), ('64', 'CD'),
        ... ('billion', 'NN'), ('*U*', 'NN'), ('--', 'NN'), ('the', 'DT'), ('third-highest', 'NN'), ('in', 'NN'),
        ... ('the', 'DT'), ('developing', 'VBG'), ('world', 'NN'), ('.', '.')]
        True

        >>> [test_stats[stat] for stat in ['initialerrors', 'finalerrors', 'rulescores']]
        [1859, 1380, [100, 85, 67, 58, 27, 36, 27, 16, 31, 32]]

        >>> # A high-accuracy tagger
        >>> tagger2 = tt.train(training_data, max_rules=10, min_acc=0.99)
        TBL train (fast) (seqs: 100; tokens: 2417; tpls: 2; min score: 2; min acc: 0.99)
        Finding initial useful rules...
            Found 847 useful rules.
        <BLANKLINE>
                   B      |
           S   F   r   O  |        Score = Fixed - Broken
           c   i   o   t  |  R     Fixed = num tags changed incorrect -> correct
           o   x   k   h  |  u     Broken = num tags changed correct -> incorrect
           r   e   e   e  |  l     Other = num tags changed incorrect -> incorrect
           e   d   n   r  |  e
        ------------------+-------------------------------------------------------
         132 132   0   0  | AT->DT if Pos:NN@[-1]
          85  85   0   0  | NN->, if Pos:NN@[-1] & Word:,@[0]
          69  69   0   0  | NN->. if Pos:NN@[-1] & Word:.@[0]
          51  51   0   0  | NN->IN if Pos:NN@[-1] & Word:of@[0]
          36  36   0   0  | NN->TO if Pos:NN@[-1] & Word:to@[0]
          26  26   0   0  | NN->. if Pos:NNS@[-1] & Word:.@[0]
          24  24   0   0  | NN->, if Pos:NNS@[-1] & Word:,@[0]
          19  19   0   6  | NN->VB if Pos:TO@[-1]
          18  18   0   0  | CD->-NONE- if Pos:NN@[-1] & Word:0@[0]
          18  18   0   0  | NN->CC if Pos:NN@[-1] & Word:and@[0]

<<<<<<< HEAD
        >>> tagger2.accuracy(gold_data)  # doctest: +ELLIPSIS
        0.44159544...
=======
        >>> tagger2.evaluate(gold_data)  # doctest: +ELLIPSIS
        0.43996743...
>>>>>>> 72d98855
        >>> tagger2.rules()[2:4]
        (Rule('001', 'NN', '.', [(Pos([-1]),'NN'), (Word([0]),'.')]), Rule('001', 'NN', 'IN', [(Pos([-1]),'NN'), (Word([0]),'of')]))

        # NOTE1: (!!FIXME) A far better baseline uses nltk.tag.UnigramTagger,
        # with a RegexpTagger only as backoff. For instance,
        # >>> baseline = UnigramTagger(baseline_data, backoff=backoff)
        # However, as of Nov 2013, nltk.tag.UnigramTagger does not yield consistent results
        # between python versions. The simplistic backoff above is a workaround to make doctests
        # get consistent input.

        :param train_sents: training data
        :type train_sents: list(list(tuple))
        :param max_rules: output at most max_rules rules
        :type max_rules: int
        :param min_score: stop training when no rules better than min_score can be found
        :type min_score: int
        :param min_acc: discard any rule with lower accuracy than min_acc
        :type min_acc: float or None
        :return: the learned tagger
        :rtype: BrillTagger
        """
        # FIXME: several tests are a bit too dependent on tracing format
        # FIXME: tests in trainer.fast and trainer.brillorig are exact duplicates

        # Basic idea: Keep track of the rules that apply at each position.
        # And keep track of the positions to which each rule applies.

        # Create a new copy of the training corpus, and run the
        # initial tagger on it.  We will progressively update this
        # test corpus to look more like the training corpus.
        test_sents = [
            list(self._initial_tagger.tag(untag(sent))) for sent in train_sents
        ]

        # Collect some statistics on the training process
        trainstats = {}
        trainstats["min_acc"] = min_acc
        trainstats["min_score"] = min_score
        trainstats["tokencount"] = sum(len(t) for t in test_sents)
        trainstats["sequencecount"] = len(test_sents)
        trainstats["templatecount"] = len(self._templates)
        trainstats["rulescores"] = []
        trainstats["initialerrors"] = sum(
            tag[1] != truth[1]
            for paired in zip(test_sents, train_sents)
            for (tag, truth) in zip(*paired)
        )
        trainstats["initialacc"] = (
            1 - trainstats["initialerrors"] / trainstats["tokencount"]
        )
        if self._trace > 0:
            print(
                "TBL train (fast) (seqs: {sequencecount}; tokens: {tokencount}; "
                "tpls: {templatecount}; min score: {min_score}; min acc: {min_acc})".format(
                    **trainstats
                )
            )

        # Initialize our mappings.  This will find any errors made
        # by the initial tagger, and use those to generate repair
        # rules, which are added to the rule mappings.
        if self._trace:
            print("Finding initial useful rules...")
        self._init_mappings(test_sents, train_sents)
        if self._trace:
            print(f"    Found {len(self._rule_scores)} useful rules.")

        # Let the user know what we're up to.
        if self._trace > 2:
            self._trace_header()
        elif self._trace == 1:
            print("Selecting rules...")

        # Repeatedly select the best rule, and add it to `rules`.
        rules = []
        try:
            while len(rules) < max_rules:
                # Find the best rule, and add it to our rule list.
                rule = self._best_rule(train_sents, test_sents, min_score, min_acc)
                if rule:
                    rules.append(rule)
                    score = self._rule_scores[rule]
                    trainstats["rulescores"].append(score)
                else:
                    break  # No more good rules left!

                # Report the rule that we found.
                if self._trace > 1:
                    self._trace_rule(rule)

                # Apply the new rule at the relevant sites
                self._apply_rule(rule, test_sents)

                # Update _tag_positions[rule.original_tag] and
                # _tag_positions[rule.replacement_tag] for the affected
                # positions (i.e., self._positions_by_rule[rule]).
                self._update_tag_positions(rule)

                # Update rules that were affected by the change.
                self._update_rules(rule, train_sents, test_sents)

        # The user can cancel training manually:
        except KeyboardInterrupt:
            print(f"Training stopped manually -- {len(rules)} rules found")

        # Discard our tag position mapping & rule mappings.
        self._clean()
        trainstats["finalerrors"] = trainstats["initialerrors"] - sum(
            trainstats["rulescores"]
        )
        trainstats["finalacc"] = (
            1 - trainstats["finalerrors"] / trainstats["tokencount"]
        )
        # Create and return a tagger from the rules we found.
        return BrillTagger(self._initial_tagger, rules, trainstats)

    def _init_mappings(self, test_sents, train_sents):
        """
        Initialize the tag position mapping & the rule related
        mappings.  For each error in test_sents, find new rules that
        would correct them, and add them to the rule mappings.
        """
        self._tag_positions = defaultdict(list)
        self._rules_by_position = defaultdict(set)
        self._positions_by_rule = defaultdict(dict)
        self._rules_by_score = defaultdict(set)
        self._rule_scores = defaultdict(int)
        self._first_unknown_position = defaultdict(int)
        # Scan through the corpus, initializing the tag_positions
        # mapping and all the rule-related mappings.
        for sentnum, sent in enumerate(test_sents):
            for wordnum, (word, tag) in enumerate(sent):

                # Initialize tag_positions
                self._tag_positions[tag].append((sentnum, wordnum))

                # If it's an error token, update the rule-related mappings.
                correct_tag = train_sents[sentnum][wordnum][1]
                if tag != correct_tag:
                    for rule in self._find_rules(sent, wordnum, correct_tag):
                        self._update_rule_applies(rule, sentnum, wordnum, train_sents)

    def _clean(self):
        self._tag_positions = None
        self._rules_by_position = None
        self._positions_by_rule = None
        self._rules_by_score = None
        self._rule_scores = None
        self._first_unknown_position = None

    def _find_rules(self, sent, wordnum, new_tag):
        """
        Use the templates to find rules that apply at index *wordnum*
        in the sentence *sent* and generate the tag *new_tag*.
        """
        for template in self._templates:
            yield from template.applicable_rules(sent, wordnum, new_tag)

    def _update_rule_applies(self, rule, sentnum, wordnum, train_sents):
        """
        Update the rule data tables to reflect the fact that
        *rule* applies at the position *(sentnum, wordnum)*.
        """
        pos = sentnum, wordnum

        # If the rule is already known to apply here, ignore.
        # (This only happens if the position's tag hasn't changed.)
        if pos in self._positions_by_rule[rule]:
            return

        # Update self._positions_by_rule.
        correct_tag = train_sents[sentnum][wordnum][1]
        if rule.replacement_tag == correct_tag:
            self._positions_by_rule[rule][pos] = 1
        elif rule.original_tag == correct_tag:
            self._positions_by_rule[rule][pos] = -1
        else:  # was wrong, remains wrong
            self._positions_by_rule[rule][pos] = 0

        # Update _rules_by_position
        self._rules_by_position[pos].add(rule)

        # Update _rule_scores.
        old_score = self._rule_scores[rule]
        self._rule_scores[rule] += self._positions_by_rule[rule][pos]

        # Update _rules_by_score.
        self._rules_by_score[old_score].discard(rule)
        self._rules_by_score[self._rule_scores[rule]].add(rule)

    def _update_rule_not_applies(self, rule, sentnum, wordnum):
        """
        Update the rule data tables to reflect the fact that *rule*
        does not apply at the position *(sentnum, wordnum)*.
        """
        pos = sentnum, wordnum

        # Update _rule_scores.
        old_score = self._rule_scores[rule]
        self._rule_scores[rule] -= self._positions_by_rule[rule][pos]

        # Update _rules_by_score.
        self._rules_by_score[old_score].discard(rule)
        self._rules_by_score[self._rule_scores[rule]].add(rule)

        # Update _positions_by_rule
        del self._positions_by_rule[rule][pos]
        self._rules_by_position[pos].remove(rule)

        # Optional addition: if the rule now applies nowhere, delete
        # all its dictionary entries.

    def _best_rule(self, train_sents, test_sents, min_score, min_acc):
        """
        Find the next best rule.  This is done by repeatedly taking a
        rule with the highest score and stepping through the corpus to
        see where it applies.  When it makes an error (decreasing its
        score) it's bumped down, and we try a new rule with the
        highest score.  When we find a rule which has the highest
        score *and* which has been tested against the entire corpus, we
        can conclude that it's the next best rule.
        """
        for max_score in sorted(self._rules_by_score.keys(), reverse=True):
            if len(self._rules_by_score) == 0:
                return None
            if max_score < min_score or max_score <= 0:
                return None
            best_rules = list(self._rules_by_score[max_score])
            if self._deterministic:
                best_rules.sort(key=repr)
            for rule in best_rules:
                positions = self._tag_positions[rule.original_tag]

                unk = self._first_unknown_position.get(rule, (0, -1))
                start = bisect.bisect_left(positions, unk)

                for i in range(start, len(positions)):
                    sentnum, wordnum = positions[i]
                    if rule.applies(test_sents[sentnum], wordnum):
                        self._update_rule_applies(rule, sentnum, wordnum, train_sents)
                        if self._rule_scores[rule] < max_score:
                            self._first_unknown_position[rule] = (sentnum, wordnum + 1)
                            break  # The update demoted the rule.

                if self._rule_scores[rule] == max_score:
                    self._first_unknown_position[rule] = (len(train_sents) + 1, 0)
                    # optimization: if no min_acc threshold given, don't bother computing accuracy
                    if min_acc is None:
                        return rule
                    else:
                        changes = self._positions_by_rule[rule].values()
                        num_fixed = len([c for c in changes if c == 1])
                        num_broken = len([c for c in changes if c == -1])
                        # acc here is fixed/(fixed+broken); could also be
                        # fixed/(fixed+broken+other) == num_fixed/len(changes)
                        acc = num_fixed / (num_fixed + num_broken)
                        if acc >= min_acc:
                            return rule
                        # else: rule too inaccurate, discard and try next

            # We demoted (or skipped due to < min_acc, if that was given)
            # all the rules with score==max_score.

            assert min_acc is not None or not self._rules_by_score[max_score]
            if not self._rules_by_score[max_score]:
                del self._rules_by_score[max_score]

    def _apply_rule(self, rule, test_sents):
        """
        Update *test_sents* by applying *rule* everywhere where its
        conditions are met.
        """
        update_positions = set(self._positions_by_rule[rule])
        new_tag = rule.replacement_tag

        if self._trace > 3:
            self._trace_apply(len(update_positions))

        # Update test_sents.
        for (sentnum, wordnum) in update_positions:
            text = test_sents[sentnum][wordnum][0]
            test_sents[sentnum][wordnum] = (text, new_tag)

    def _update_tag_positions(self, rule):
        """
        Update _tag_positions to reflect the changes to tags that are
        made by *rule*.
        """
        # Update the tag index.
        for pos in self._positions_by_rule[rule]:
            # Delete the old tag.
            old_tag_positions = self._tag_positions[rule.original_tag]
            old_index = bisect.bisect_left(old_tag_positions, pos)
            del old_tag_positions[old_index]
            # Insert the new tag.
            new_tag_positions = self._tag_positions[rule.replacement_tag]
            bisect.insort_left(new_tag_positions, pos)

    def _update_rules(self, rule, train_sents, test_sents):
        """
        Check if we should add or remove any rules from consideration,
        given the changes made by *rule*.
        """
        # Collect a list of all positions that might be affected.
        neighbors = set()
        for sentnum, wordnum in self._positions_by_rule[rule]:
            for template in self._templates:
                n = template.get_neighborhood(test_sents[sentnum], wordnum)
                neighbors.update([(sentnum, i) for i in n])

        # Update the rules at each position.
        num_obsolete = num_new = num_unseen = 0
        for sentnum, wordnum in neighbors:
            test_sent = test_sents[sentnum]
            correct_tag = train_sents[sentnum][wordnum][1]

            # Check if the change causes any rule at this position to
            # stop matching; if so, then update our rule mappings
            # accordingly.
            old_rules = set(self._rules_by_position[sentnum, wordnum])
            for old_rule in old_rules:
                if not old_rule.applies(test_sent, wordnum):
                    num_obsolete += 1
                    self._update_rule_not_applies(old_rule, sentnum, wordnum)

            # Check if the change causes our templates to propose any
            # new rules for this position.
            for template in self._templates:
                for new_rule in template.applicable_rules(
                    test_sent, wordnum, correct_tag
                ):
                    if new_rule not in old_rules:
                        num_new += 1
                        if new_rule not in self._rule_scores:
                            num_unseen += 1
                        old_rules.add(new_rule)
                        self._update_rule_applies(
                            new_rule, sentnum, wordnum, train_sents
                        )

            # We may have caused other rules to match here, that are
            # not proposed by our templates -- in particular, rules
            # that are harmful or neutral.  We therefore need to
            # update any rule whose first_unknown_position is past
            # this rule.
            for new_rule, pos in self._first_unknown_position.items():
                if pos > (sentnum, wordnum):
                    if new_rule not in old_rules:
                        num_new += 1
                        if new_rule.applies(test_sent, wordnum):
                            self._update_rule_applies(
                                new_rule, sentnum, wordnum, train_sents
                            )

        if self._trace > 3:
            self._trace_update_rules(num_obsolete, num_new, num_unseen)

    # Tracing

    def _trace_header(self):
        print(
            """
           B      |
   S   F   r   O  |        Score = Fixed - Broken
   c   i   o   t  |  R     Fixed = num tags changed incorrect -> correct
   o   x   k   h  |  u     Broken = num tags changed correct -> incorrect
   r   e   e   e  |  l     Other = num tags changed incorrect -> incorrect
   e   d   n   r  |  e
------------------+-------------------------------------------------------
        """.rstrip()
        )

    def _trace_rule(self, rule):
        assert self._rule_scores[rule] == sum(self._positions_by_rule[rule].values())

        changes = self._positions_by_rule[rule].values()
        num_fixed = len([c for c in changes if c == 1])
        num_broken = len([c for c in changes if c == -1])
        num_other = len([c for c in changes if c == 0])
        score = self._rule_scores[rule]

        rulestr = rule.format(self._ruleformat)
        if self._trace > 2:
            print(
                "{:4d}{:4d}{:4d}{:4d}  |".format(
                    score, num_fixed, num_broken, num_other
                ),
                end=" ",
            )
            print(
                textwrap.fill(
                    rulestr,
                    initial_indent=" " * 20,
                    width=79,
                    subsequent_indent=" " * 18 + "|   ",
                ).strip()
            )
        else:
            print(rulestr)

    def _trace_apply(self, num_updates):
        prefix = " " * 18 + "|"
        print(prefix)
        print(prefix, f"Applying rule to {num_updates} positions.")

    def _trace_update_rules(self, num_obsolete, num_new, num_unseen):
        prefix = " " * 18 + "|"
        print(prefix, "Updated rule tables:")
        print(prefix, (f"  - {num_obsolete} rule applications removed"))
        print(
            prefix,
            (f"  - {num_new} rule applications added ({num_unseen} novel)"),
        )
        print(prefix)<|MERGE_RESOLUTION|>--- conflicted
+++ resolved
@@ -123,14 +123,8 @@
         ... ])
 
         >>> baseline = backoff #see NOTE1
-
-<<<<<<< HEAD
         >>> baseline.accuracy(gold_data) #doctest: +ELLIPSIS
         0.2450142...
-=======
-        >>> baseline.evaluate(gold_data) #doctest: +ELLIPSIS
-        0.2433862...
->>>>>>> 72d98855
 
         >>> # Set up templates
         >>> Template._cleartemplates() #clear any templates created in earlier tests
@@ -179,13 +173,8 @@
         <BLANKLINE>
         <BLANKLINE>
 
-<<<<<<< HEAD
         >>> tagger1.accuracy(gold_data) # doctest: +ELLIPSIS
         0.43996...
-=======
-        >>> tagger1.evaluate(gold_data) # doctest: +ELLIPSIS
-        0.43833...
->>>>>>> 72d98855
 
         >>> tagged, test_stats = tagger1.batch_tag_incremental(testing_data, gold_data)
 
@@ -221,13 +210,9 @@
           18  18   0   0  | CD->-NONE- if Pos:NN@[-1] & Word:0@[0]
           18  18   0   0  | NN->CC if Pos:NN@[-1] & Word:and@[0]
 
-<<<<<<< HEAD
         >>> tagger2.accuracy(gold_data)  # doctest: +ELLIPSIS
         0.44159544...
-=======
-        >>> tagger2.evaluate(gold_data)  # doctest: +ELLIPSIS
-        0.43996743...
->>>>>>> 72d98855
+
         >>> tagger2.rules()[2:4]
         (Rule('001', 'NN', '.', [(Pos([-1]),'NN'), (Word([0]),'.')]), Rule('001', 'NN', 'IN', [(Pos([-1]),'NN'), (Word([0]),'of')]))
 
