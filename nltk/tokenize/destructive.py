# Natural Language Toolkit: NLTK's very own tokenizer.
#
# Copyright (C) 2001-2021 NLTK Project
# Author: Liling Tan
#         Tom Aarsen <> (modifications)
# URL: <https://www.nltk.org>
# For license information, see LICENSE.TXT


import re
<<<<<<< HEAD
from typing import Iterator, List, Tuple
=======
import warnings
>>>>>>> e629d7e3

from nltk.tokenize.api import TokenizerI
from nltk.tokenize.util import align_tokens


class MacIntyreContractions:
    """
    List of contractions adapted from Robert MacIntyre's tokenizer.
    """

    CONTRACTIONS2 = [
        r"(?i)\b(can)(?#X)(not)\b",
        r"(?i)\b(d)(?#X)('ye)\b",
        r"(?i)\b(gim)(?#X)(me)\b",
        r"(?i)\b(gon)(?#X)(na)\b",
        r"(?i)\b(got)(?#X)(ta)\b",
        r"(?i)\b(lem)(?#X)(me)\b",
        r"(?i)\b(more)(?#X)('n)\b",
        r"(?i)\b(wan)(?#X)(na)(?=\s)",
    ]
    CONTRACTIONS3 = [r"(?i) ('t)(?#X)(is)\b", r"(?i) ('t)(?#X)(was)\b"]
    CONTRACTIONS4 = [r"(?i)\b(whad)(dd)(ya)\b", r"(?i)\b(wha)(t)(cha)\b"]


class NLTKWordTokenizer(TokenizerI):
    """
    The NLTK tokenizer that has improved upon the TreebankWordTokenizer.

    This is the method that is invoked by ``word_tokenize()``.  It assumes that the
    text has already been segmented into sentences, e.g. using ``sent_tokenize()``.

    The tokenizer is "destructive" such that the regexes applied will munge the
    input string to a state beyond re-construction. It is possible to apply
    `TreebankWordDetokenizer.detokenize` to the tokenized outputs of
    `NLTKDestructiveWordTokenizer.tokenize` but there's no guarantees to
    revert to the original string.
    """

    # Starting quotes.
    STARTING_QUOTES = [
        (re.compile("([«“‘„]|[`]+)", re.U), r" \1 "),
        (re.compile(r"^\""), r"``"),
        (re.compile(r"(``)"), r" \1 "),
        (re.compile(r"([ \(\[{<])(\"|\'{2})"), r"\1 `` "),
        (re.compile(r"(?i)(\')(?!re|ve|ll|m|t|s|d|n)(\w)\b", re.U), r"\1 \2"),
    ]

    # Ending quotes.
    ENDING_QUOTES = [
        (re.compile("([»”’])", re.U), r" \1 "),
        (re.compile(r"''"), " '' "),
        (re.compile(r'"'), " '' "),
        (re.compile(r"([^' ])('[sS]|'[mM]|'[dD]|') "), r"\1 \2 "),
        (re.compile(r"([^' ])('ll|'LL|'re|'RE|'ve|'VE|n't|N'T) "), r"\1 \2 "),
    ]

    # For improvements for starting/closing quotes from TreebankWordTokenizer,
    # see discussion on https://github.com/nltk/nltk/pull/1437
    # Adding to TreebankWordTokenizer, nltk.word_tokenize now splits on
    # - chervon quotes u'\xab' and u'\xbb' .
    # - unicode quotes u'\u2018', u'\u2019', u'\u201c' and u'\u201d'
    # See https://github.com/nltk/nltk/issues/1995#issuecomment-376741608
    # Also, behavior of splitting on clitics now follows Stanford CoreNLP
    # - clitics covered (?!re|ve|ll|m|t|s|d)(\w)\b

    # Punctuation.
    PUNCTUATION = [
        (re.compile(r'([^\.])(\.)([\]\)}>"\'' "»”’ " r"]*)\s*$", re.U), r"\1 \2 \3 "),
        (re.compile(r"([:,])([^\d])"), r" \1 \2"),
        (re.compile(r"([:,])$"), r" \1 "),
        (
            re.compile(r"\.{2,}", re.U),
            r" \g<0> ",
        ),  # See https://github.com/nltk/nltk/pull/2322
        (re.compile(r"[;@#$%&]"), r" \g<0> "),
        (
            re.compile(r'([^\.])(\.)([\]\)}>"\']*)\s*$'),
            r"\1 \2\3 ",
        ),  # Handles the final period.
        (re.compile(r"[?!]"), r" \g<0> "),
        (re.compile(r"([^'])' "), r"\1 ' "),
        (
            re.compile(r"[*]", re.U),
            r" \g<0> ",
        ),  # See https://github.com/nltk/nltk/pull/2322
    ]

    # Pads parentheses
    PARENS_BRACKETS = (re.compile(r"[\]\[\(\)\{\}\<\>]"), r" \g<0> ")

    # Optionally: Convert parentheses, brackets and converts them to PTB symbols.
    CONVERT_PARENTHESES = [
        (re.compile(r"\("), "-LRB-"),
        (re.compile(r"\)"), "-RRB-"),
        (re.compile(r"\["), "-LSB-"),
        (re.compile(r"\]"), "-RSB-"),
        (re.compile(r"\{"), "-LCB-"),
        (re.compile(r"\}"), "-RCB-"),
    ]

    DOUBLE_DASHES = (re.compile(r"--"), r" -- ")

    # List of contractions adapted from Robert MacIntyre's tokenizer.
    _contractions = MacIntyreContractions()
    CONTRACTIONS2 = list(map(re.compile, _contractions.CONTRACTIONS2))
    CONTRACTIONS3 = list(map(re.compile, _contractions.CONTRACTIONS3))

<<<<<<< HEAD
    def tokenize(
        self, text: str, convert_parentheses: bool = False, return_str: bool = False
    ) -> List[str]:
        r"""Return a tokenized copy of `text`.

        >>> from nltk.tokenize import NLTKWordTokenizer
        >>> s = '''Good muffins cost $3.88 (roughly 3,36 euros)\nin New York.  Please buy me\ntwo of them.\nThanks.'''
        >>> NLTKWordTokenizer().tokenize(s)
        ['Good', 'muffins', 'cost', '$', '3.88', '(', 'roughly', '3,36',
        'euros', ')', 'in', 'New', 'York.', 'Please', 'buy', 'me', 'two',
        'of', 'them.', 'Thanks', '.']
        >>> NLTKWordTokenizer().tokenize(s, convert_parentheses=True)
        ['Good', 'muffins', 'cost', '$', '3.88', '-LRB-', 'roughly', '3,36',
        'euros', '-RRB-', 'in', 'New', 'York.', 'Please', 'buy', 'me', 'two',
        'of', 'them.', 'Thanks', '.']
        >>> NLTKWordTokenizer().tokenize(s, return_str=True)
        ' Good muffins cost  $ 3.88  ( roughly 3,36 euros ) \nin New York.  Please buy me\ntwo of them.\nThanks  .  '

        :param text: A string with a sentence or sentences.
        :type text: str
        :param convert_parentheses: if True, replace parentheses to PTB symbols,
            e.g. `(` to `-LRB-`. Defaults to False.
        :type convert_parentheses: bool, optional
        :param return_str: If True, return tokens as space-separated string,
            defaults to False.
        :type return_str: bool, optional
        :return: List of tokens from `text`.
        :rtype: List[str]
        """
=======
    def tokenize(self, text, convert_parentheses=False, return_str=False):

        if return_str:
            warnings.warn(
                "Parameter 'return_str' has been deprecated and should no "
                "longer be used.",
                category=DeprecationWarning,
                stacklevel=2,
            )

>>>>>>> e629d7e3
        for regexp, substitution in self.STARTING_QUOTES:
            text = regexp.sub(substitution, text)

        for regexp, substitution in self.PUNCTUATION:
            text = regexp.sub(substitution, text)

        # Handles parentheses.
        regexp, substitution = self.PARENS_BRACKETS
        text = regexp.sub(substitution, text)
        # Optionally convert parentheses
        if convert_parentheses:
            for regexp, substitution in self.CONVERT_PARENTHESES:
                text = regexp.sub(substitution, text)

        # Handles double dash.
        regexp, substitution = self.DOUBLE_DASHES
        text = regexp.sub(substitution, text)

        # add extra space to make things easier
        text = " " + text + " "

        for regexp, substitution in self.ENDING_QUOTES:
            text = regexp.sub(substitution, text)

        for regexp in self.CONTRACTIONS2:
            text = regexp.sub(r" \1 \2 ", text)
        for regexp in self.CONTRACTIONS3:
            text = regexp.sub(r" \1 \2 ", text)

        # We are not using CONTRACTIONS4 since
        # they are also commented out in the SED scripts
        # for regexp in self._contractions.CONTRACTIONS4:
        #     text = regexp.sub(r' \1 \2 \3 ', text)

        return text.split()

    def span_tokenize(self, text: str) -> Iterator[Tuple[int, int]]:
        r"""
        Returns the spans of the tokens in ``text``.
        Uses the post-hoc nltk.tokens.align_tokens to return the offset spans.

            >>> from nltk.tokenize import NLTKWordTokenizer
            >>> s = '''Good muffins cost $3.88\nin New (York).  Please (buy) me\ntwo of them.\n(Thanks).'''
            >>> expected = [(0, 4), (5, 12), (13, 17), (18, 19), (19, 23),
            ... (24, 26), (27, 30), (31, 32), (32, 36), (36, 37), (37, 38),
            ... (40, 46), (47, 48), (48, 51), (51, 52), (53, 55), (56, 59),
            ... (60, 62), (63, 68), (69, 70), (70, 76), (76, 77), (77, 78)]
            >>> list(NLTKWordTokenizer().span_tokenize(s)) == expected
            True
            >>> expected = ['Good', 'muffins', 'cost', '$', '3.88', 'in',
            ... 'New', '(', 'York', ')', '.', 'Please', '(', 'buy', ')',
            ... 'me', 'two', 'of', 'them.', '(', 'Thanks', ')', '.']
            >>> [s[start:end] for start, end in NLTKWordTokenizer().span_tokenize(s)] == expected
            True

        :param text: A string with a sentence or sentences.
        :type text: str
        :yield: Tuple[int, int]
        """
        raw_tokens = self.tokenize(text)

        # Convert converted quotes back to original double quotes
        # Do this only if original text contains double quote(s) or double
        # single-quotes (because '' might be transformed to `` if it is
        # treated as starting quotes).
        if ('"' in text) or ("''" in text):
            # Find double quotes and converted quotes
            matched = [m.group() for m in re.finditer(r"``|'{2}|\"", text)]

            # Replace converted quotes back to double quotes
            tokens = [
                matched.pop(0) if tok in ['"', "``", "''"] else tok
                for tok in raw_tokens
            ]
        else:
            tokens = raw_tokens

        yield from align_tokens(tokens, text)<|MERGE_RESOLUTION|>--- conflicted
+++ resolved
@@ -8,11 +8,8 @@
 
 
 import re
-<<<<<<< HEAD
+import warnings
 from typing import Iterator, List, Tuple
-=======
-import warnings
->>>>>>> e629d7e3
 
 from nltk.tokenize.api import TokenizerI
 from nltk.tokenize.util import align_tokens
@@ -120,7 +117,6 @@
     CONTRACTIONS2 = list(map(re.compile, _contractions.CONTRACTIONS2))
     CONTRACTIONS3 = list(map(re.compile, _contractions.CONTRACTIONS3))
 
-<<<<<<< HEAD
     def tokenize(
         self, text: str, convert_parentheses: bool = False, return_str: bool = False
     ) -> List[str]:
@@ -150,9 +146,6 @@
         :return: List of tokens from `text`.
         :rtype: List[str]
         """
-=======
-    def tokenize(self, text, convert_parentheses=False, return_str=False):
-
         if return_str:
             warnings.warn(
                 "Parameter 'return_str' has been deprecated and should no "
@@ -161,7 +154,6 @@
                 stacklevel=2,
             )
 
->>>>>>> e629d7e3
         for regexp, substitution in self.STARTING_QUOTES:
             text = regexp.sub(substitution, text)
 
