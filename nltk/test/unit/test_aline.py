--- conflicted
+++ resolved
@@ -7,11 +7,7 @@
 def test_aline():
     result = aline.align("θin", "tenwis")
     expected = [
-<<<<<<< HEAD
-        [('θ', 't'), ('i', 'e'), ('n', 'n')]
-=======
         [("θ", "t"), ("i", "e"), ("n", "n"), ("-", "w"), ("-", "i"), ("-", "s")]
->>>>>>> 8f913258
     ]
 
     assert result == expected
@@ -24,19 +20,6 @@
     result = aline.align("pematesiweni", "pematesewen")
     expected = [
         [
-<<<<<<< HEAD
-            ('p', 'p'),
-            ('e', 'e'),
-            ('m', 'm'),
-            ('a', 'a'),
-            ('t', 't'),
-            ('e', 'e'),
-            ('s', 's'),
-            ('i', 'e'),
-            ('w', 'w'),
-            ('e', 'e'),
-            ('n', 'n'),
-=======
             ("p", "p"),
             ("e", "e"),
             ("m", "m"),
@@ -49,7 +32,6 @@
             ("e", "e"),
             ("n", "n"),
             ("i", "-"),
->>>>>>> 8f913258
         ]
     ]
 
@@ -58,12 +40,6 @@
     result = aline.align("tuwθ", "dentis")
     expected = [
         [
-<<<<<<< HEAD
-            ('t', 't'),
-            ('u', 'i'),
-            ('w', '-'),
-            ('θ', 's')
-=======
             ("t", "d"),
             ("u", "e"),
             ("w", "-"),
@@ -71,7 +47,6 @@
             ("-", "t"),
             ("-", "i"),
             ("θ", "s"),
->>>>>>> 8f913258
         ]
     ]
 
