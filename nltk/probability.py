--- conflicted
+++ resolved
@@ -695,13 +695,10 @@
         # distribution (read-only)
         self._freqdist = freqdist
 
-<<<<<<< HEAD
         # Gamma used for computing probabilities (can be modified after
         # instance has been initialized)
         self.Gamma = float(gamma)
 
-=======
->>>>>>> c54edec6
         self._N = self._freqdist.N()
 
         if bins is None:
